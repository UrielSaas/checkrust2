# userland master makefile. Included by application makefiles

TOCK_USERLAND_BASE_DIR ?= ..
TOCK_BASE_DIR ?= $(TOCK_USERLAND_BASE_DIR)/..
BUILDDIR ?= build/$(TOCK_ARCH)
TOCK_BOARD ?= storm
TOCK_ARCH ?= cortex-m4
LIBTOCK ?= $(TOCK_USERLAND_BASE_DIR)/libtock/build/$(TOCK_ARCH)/libtock.a

TOOLCHAIN := arm-none-eabi

# PACKAGE_NAME is used to identify the application for IPC and for error reporting
PACKAGE_NAME ?= $(notdir $(shell pwd))

# This could be replaced with an installed version of `elf2tbf`
ELF2TBF ?= cargo run --manifest-path $(abspath $(TOCK_USERLAND_BASE_DIR))/tools/elf2tbf/Cargo.toml --
<<<<<<< HEAD
ELF2TBF_ARGS += -n $(PACKAGE_NAME)
=======
ifdef PACKAGE_NAME
ELF2TBF_ARGS += -n $(PACKAGE_NAME)
endif
>>>>>>> 2eb0af37

# Collect all desired built output.
OBJS += $(patsubst %.c,$(BUILDDIR)/%.o,$(C_SRCS))
OBJS += $(patsubst %.cc,$(BUILDDIR)/%.o,$(CXX_SRCS))

CPPFLAGS += -DSTACK_SIZE=2048

AS := $(TOOLCHAIN)-as
ASFLAGS += -mcpu=$(TOCK_ARCH) -mthumb

CC := $(TOOLCHAIN)-gcc
CXX := $(TOOLCHAIN)-g++
# n.b. make convention is that CPPFLAGS are shared for C and C++ sources
# [CFLAGS is C only, CXXFLAGS is C++ only]
CFLAGS   += -std=gnu11
CPPFLAGS += -I$(TOCK_USERLAND_BASE_DIR)/libtock -g -mcpu=$(TOCK_ARCH) -mthumb -mfloat-abi=soft
CPPFLAGS += \
	    -fdata-sections -ffunction-sections\
	    -Wall\
	    -Wextra\
	    -Wl,-gc-sections\
	    -g\
	    -fPIC\
	    -msingle-pic-base\
	    -mpic-register=r9\
	    -mno-pic-data-is-text-relative
OBJDUMP_FLAGS += --disassemble-all --source --disassembler-options=force-thumb -C --section-headers

LIBS =  $(TOCK_USERLAND_BASE_DIR)/newlib/libc.a $(LIBTOCK) $(OTHERLIBS)
LIBS += $(TOCK_USERLAND_BASE_DIR)/newlib/libm.a
LIBS += $(TOCK_USERLAND_BASE_DIR)/libc++/libstdc++.a
LIBS += $(TOCK_USERLAND_BASE_DIR)/libc++/libsupc++.a
LIBS += $(TOCK_USERLAND_BASE_DIR)/libc++/libgcc.a

# First step doesn't actually compile, just generate header dependency information
# More info on our approach here: http://stackoverflow.com/questions/97338
$(BUILDDIR)/%.o: %.c | $(BUILDDIR)
	$(TRACE_DEP)
	$(Q)$(CC) $(CFLAGS) $(CPPFLAGS) -MF"$(@:.o=.d)" -MG -MM -MP -MT"$(@:.o=.d)@" -MT"$@" "$<"
	$(TRACE_CC)
	$(Q)$(CC) $(CFLAGS) $(CPPFLAGS) -c -o $@ $<

$(BUILDDIR)/%.o: %.cc | $(BUILDDIR)
	$(TRACE_DEP)
	$(Q)$(CXX) $(CXXFLAGS) $(CPPFLAGS) -MF"$(@:.o=.d)" -MG -MM -MP -MT"$(@:.o=.d)@" -MT"$@" "$<"
	$(TRACE_CXX)
	$(Q)$(CXX) $(CXXFLAGS) $(CPPFLAGS) -c -o $@ $<

LINKER ?= $(TOCK_USERLAND_BASE_DIR)/linker.ld

SIZE := $(TOOLCHAIN)-size
OBJDUMP := $(TOOLCHAIN)-objdump

.PHONY:	all
all:	$(BUILDDIR)/app.bin size

.PHONY: size
size:	$(BUILDDIR)/app.elf
	@$(SIZE) $<

.PHONY: debug
debug: $(BUILDDIR)/app.elf
	$(TRACE_LST)
	$(Q)$(OBJDUMP) $(OBJDUMP_FLAGS) $< > $(BUILDDIR)/app.lst

# Include the libtock makefile. Adds rules that will rebuild library when needed
include $(TOCK_USERLAND_BASE_DIR)/libtock/Makefile

$(BUILDDIR):
	$(Q)mkdir -p $(BUILDDIR)

$(BUILDDIR)/app.elf: $(OBJS) $(TOCK_USERLAND_BASE_DIR)/newlib/libc.a $(LIBTOCK) | $(BUILDDIR)
	$(TRACE_LD)
	$(Q)$(CC) -Wl,--gc-sections -Wl,--emit-relocs --entry=_start $(CFLAGS) $(CPPFLAGS) -T $(LINKER) -nostdlib $(OBJS) -Wl,--start-group $(LIBS) -Wl,--end-group -o $@

$(BUILDDIR)/app.bin: $(BUILDDIR)/app.elf | $(BUILDDIR)
	$(TRACE_BIN)
	$(Q)$(ELF2TBF) $(ELF2TBF_ARGS) -o $@ $<

.PHONY:
clean::
	rm -Rf $(BUILDDIR)

# for programming individual apps, include platform app makefile
#	conditionally included in case it doesn't exist for a board
-include $(TOCK_BASE_DIR)/boards/$(TOCK_BOARD)/Makefile-app



#########################################################################################
## Pretty-printing rules

# If environment variable V is non-empty, be verbose
ifneq ($(V),)
Q=
TRACE_BIN =
TRACE_DEP =
TRACE_CC  =
TRACE_CXX =
TRACE_LD  =
TRACE_AR  =
TRACE_AS  =
TRACE_LST =
ELF2TBF_ARGS += -v
else
Q=@
TRACE_BIN = @echo " BIN       " $@
TRACE_DEP = @echo " DEP       " $<
TRACE_CC  = @echo "  CC       " $<
TRACE_CXX = @echo " CXX       " $<
TRACE_LD  = @echo "  LD       " $@
TRACE_AR  = @echo "  AR       " $@
TRACE_AS  = @echo "  AS       " $<
TRACE_LST = @echo " LST       " $<
endif



#########################################################################################
# Include dependency rules for picking up header changes (by convention at bottom of makefile)
OBJS_NO_ARCHIVES=$(filter %.o,$(OBJS))
-include $(OBJS_NO_ARCHIVES:.o=.d)<|MERGE_RESOLUTION|>--- conflicted
+++ resolved
@@ -14,13 +14,7 @@
 
 # This could be replaced with an installed version of `elf2tbf`
 ELF2TBF ?= cargo run --manifest-path $(abspath $(TOCK_USERLAND_BASE_DIR))/tools/elf2tbf/Cargo.toml --
-<<<<<<< HEAD
 ELF2TBF_ARGS += -n $(PACKAGE_NAME)
-=======
-ifdef PACKAGE_NAME
-ELF2TBF_ARGS += -n $(PACKAGE_NAME)
-endif
->>>>>>> 2eb0af37
 
 # Collect all desired built output.
 OBJS += $(patsubst %.c,$(BUILDDIR)/%.o,$(C_SRCS))
