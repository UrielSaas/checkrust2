#![no_std]
#![no_main]
#![feature(lang_items, asm, panic_implementation)]

extern crate capsules;
extern crate cortexm4;

extern crate cc26x2;
extern crate cc26xx;

#[allow(unused_imports)]
#[macro_use(debug, debug_gpio, static_init)]
extern crate kernel;

use capsules::virtual_uart::{UartDevice, UartMux};
use cc26x2::aon;
use cc26x2::prcm;
<<<<<<< HEAD
use cc26x2::rfc::RFCore;
=======
use kernel::hil;
>>>>>>> 21060a7f

#[macro_use]
pub mod io;
pub mod radio;

// How should the kernel respond when a process faults.
const FAULT_RESPONSE: kernel::procs::FaultResponse = kernel::procs::FaultResponse::Panic;

// Number of concurrent processes this platform supports.
const NUM_PROCS: usize = 2;
static mut PROCESSES: [Option<&'static mut kernel::procs::Process<'static>>; NUM_PROCS] =
    [None, None];

#[link_section = ".app_memory"]
// Give half of RAM to be dedicated APP memory
static mut APP_MEMORY: [u8; 0xA000] = [0; 0xA000];

/// Dummy buffer that causes the linker to reserve enough space for the stack.
#[no_mangle]
#[link_section = ".stack_buffer"]
pub static mut STACK_MEMORY: [u8; 0x1000] = [0; 0x1000];

pub struct Platform {
    gpio: &'static capsules::gpio::GPIO<'static, cc26xx::gpio::GPIOPin>,
    led: &'static capsules::led::LED<'static, cc26xx::gpio::GPIOPin>,
    console: &'static capsules::console::Console<'static, UartDevice<'static>>,
    button: &'static capsules::button::Button<'static, cc26xx::gpio::GPIOPin>,
    alarm: &'static capsules::alarm::AlarmDriver<
        'static,
        capsules::virtual_alarm::VirtualMuxAlarm<'static, cc26x2::rtc::Rtc>,
    >,
    rng: &'static capsules::rng::SimpleRng<'static, cc26xx::trng::Trng>,
}

impl kernel::Platform for Platform {
    fn with_driver<F, R>(&self, driver_num: usize, f: F) -> R
    where
        F: FnOnce(Option<&kernel::Driver>) -> R,
    {
        match driver_num {
            capsules::console::DRIVER_NUM => f(Some(self.console)),
            capsules::gpio::DRIVER_NUM => f(Some(self.gpio)),
            capsules::led::DRIVER_NUM => f(Some(self.led)),
            capsules::button::DRIVER_NUM => f(Some(self.button)),
            capsules::alarm::DRIVER_NUM => f(Some(self.alarm)),
            capsules::rng::DRIVER_NUM => f(Some(self.rng)),
            _ => f(None),
        }
    }
}

#[no_mangle]
pub unsafe fn reset_handler() {
    cc26x2::init();

    // Setup AON event defaults
    aon::AON.setup();

    // Power on peripherals (eg. GPIO)
    prcm::Power::enable_domain(prcm::PowerDomain::Peripherals);

    // Wait for it to turn on until we continue
    while !prcm::Power::is_enabled(prcm::PowerDomain::Peripherals) {}

    // Enable the GPIO clocks
    prcm::Clock::enable_gpio();

    // LEDs
    let led_pins = static_init!(
        [(
            &'static cc26xx::gpio::GPIOPin,
            capsules::led::ActivationMode
        ); 2],
        [
            (
                &cc26xx::gpio::PORT[6],
                capsules::led::ActivationMode::ActiveHigh
            ), // Red
            (
                &cc26xx::gpio::PORT[7],
                capsules::led::ActivationMode::ActiveHigh
            ), // Green
        ]
    );
    let led = static_init!(
        capsules::led::LED<'static, cc26xx::gpio::GPIOPin>,
        capsules::led::LED::new(led_pins)
    );

    // BUTTONS
    let button_pins = static_init!(
        [(&'static cc26xx::gpio::GPIOPin, capsules::button::GpioMode); 2],
        [
            (
                &cc26xx::gpio::PORT[13],
                capsules::button::GpioMode::LowWhenPressed
            ), // Button 2
            (
                &cc26xx::gpio::PORT[14],
                capsules::button::GpioMode::LowWhenPressed
            ), // Button 1
        ]
    );
    let button = static_init!(
        capsules::button::Button<'static, cc26xx::gpio::GPIOPin>,
        capsules::button::Button::new(button_pins, kernel::Grant::create())
    );
    for &(btn, _) in button_pins.iter() {
        btn.set_client(button);
    }

    // UART

    // Create a shared UART channel for the console and for kernel debug.
    let uart_mux = static_init!(
        UartMux<'static>,
        UartMux::new(&cc26xx::uart::UART0, &mut capsules::virtual_uart::RX_BUF)
    );
    hil::uart::UART::set_client(&cc26xx::uart::UART0, uart_mux);

    // Create a UartDevice for the console.
    let console_uart = static_init!(UartDevice, UartDevice::new(uart_mux, true));
    console_uart.setup();

    cc26xx::uart::UART0.initialize_and_set_pins(3, 2);

    let console = static_init!(
        capsules::console::Console<UartDevice>,
        capsules::console::Console::new(
            console_uart,
            115200,
            &mut capsules::console::WRITE_BUF,
            &mut capsules::console::READ_BUF,
            kernel::Grant::create()
        )
    );
    kernel::hil::uart::UART::set_client(console_uart, console);
    console.initialize();

    // Create virtual device for kernel debug.
    let debugger_uart = static_init!(UartDevice, UartDevice::new(uart_mux, false));
    debugger_uart.setup();
    let debugger = static_init!(
        kernel::debug::DebugWriter,
        kernel::debug::DebugWriter::new(
            debugger_uart,
            &mut kernel::debug::OUTPUT_BUF,
            &mut kernel::debug::INTERNAL_BUF,
        )
    );
    hil::uart::UART::set_client(debugger_uart, debugger);

    let debug_wrapper = static_init!(
        kernel::debug::DebugWriterWrapper,
        kernel::debug::DebugWriterWrapper::new(debugger)
    );
    kernel::debug::set_debug_writer_wrapper(debug_wrapper);

    // Setup for remaining GPIO pins
    let gpio_pins = static_init!(
        [&'static cc26xx::gpio::GPIOPin; 22],
        [
            &cc26xx::gpio::PORT[1],
            &cc26xx::gpio::PORT[5],
            &cc26xx::gpio::PORT[8],
            &cc26xx::gpio::PORT[9],
            &cc26xx::gpio::PORT[10],
            &cc26xx::gpio::PORT[11],
            &cc26xx::gpio::PORT[12],
            &cc26xx::gpio::PORT[15],
            &cc26xx::gpio::PORT[16],
            &cc26xx::gpio::PORT[17],
            &cc26xx::gpio::PORT[18],
            &cc26xx::gpio::PORT[19],
            &cc26xx::gpio::PORT[20],
            &cc26xx::gpio::PORT[21],
            &cc26xx::gpio::PORT[22],
            &cc26xx::gpio::PORT[23],
            &cc26xx::gpio::PORT[24],
            &cc26xx::gpio::PORT[25],
            &cc26xx::gpio::PORT[26],
            &cc26xx::gpio::PORT[27],
            &cc26xx::gpio::PORT[30],
            &cc26xx::gpio::PORT[31],
        ]
    );
    let gpio = static_init!(
        capsules::gpio::GPIO<'static, cc26xx::gpio::GPIOPin>,
        capsules::gpio::GPIO::new(gpio_pins)
    );
    for pin in gpio_pins.iter() {
        pin.set_client(gpio);
    }

    let rtc = &cc26x2::rtc::RTC;
    rtc.start();

    let mux_alarm = static_init!(
        capsules::virtual_alarm::MuxAlarm<'static, cc26x2::rtc::Rtc>,
        capsules::virtual_alarm::MuxAlarm::new(&cc26x2::rtc::RTC)
    );
    rtc.set_client(mux_alarm);

    let virtual_alarm1 = static_init!(
        capsules::virtual_alarm::VirtualMuxAlarm<'static, cc26x2::rtc::Rtc>,
        capsules::virtual_alarm::VirtualMuxAlarm::new(mux_alarm)
    );
    let alarm = static_init!(
        capsules::alarm::AlarmDriver<
            'static,
            capsules::virtual_alarm::VirtualMuxAlarm<'static, cc26x2::rtc::Rtc>,
        >,
        capsules::alarm::AlarmDriver::new(virtual_alarm1, kernel::Grant::create())
    );
    virtual_alarm1.set_client(alarm);

    let rng = static_init!(
        capsules::rng::SimpleRng<'static, cc26xx::trng::Trng>,
        capsules::rng::SimpleRng::new(&cc26xx::trng::TRNG, kernel::Grant::create())
    );

    cc26xx::trng::TRNG.set_client(rng);
    
    // Power Radio
    let radio_virtual_alarm = static_init!(
        capsules::virtual_alarm::VirtualMuxAlarm<'static, cc26x2::rtc::Rtc>,
        capsules::virtual_alarm::VirtualMuxAlarm::new(mux_alarm)  
    );

    let launchxl = Platform {
        console,
        gpio,
        led,
        button,
        alarm,
        rng,
    };

    let mut chip = cc26x2::chip::Cc26X2::new();

    let board_kernel = static_init!(kernel::Kernel, kernel::Kernel::new());
        
    extern "C" {
        /// Beginning of the ROM region containing app images.
        static _sapps: u8;
    }
    

    kernel::procs::load_processes(
        board_kernel,
        &_sapps as *const u8,
        &mut APP_MEMORY,
        &mut PROCESSES,
        FAULT_RESPONSE,
    );

    board_kernel.kernel_loop(
        &launchxl,
        &mut chip,
        &mut PROCESSES,
        Some(&kernel::ipc::IPC::new()),
    );
}<|MERGE_RESOLUTION|>--- conflicted
+++ resolved
@@ -15,15 +15,10 @@
 use capsules::virtual_uart::{UartDevice, UartMux};
 use cc26x2::aon;
 use cc26x2::prcm;
-<<<<<<< HEAD
-use cc26x2::rfc::RFCore;
-=======
 use kernel::hil;
->>>>>>> 21060a7f
 
 #[macro_use]
 pub mod io;
-pub mod radio;
 
 // How should the kernel respond when a process faults.
 const FAULT_RESPONSE: kernel::procs::FaultResponse = kernel::procs::FaultResponse::Panic;
@@ -240,14 +235,7 @@
         capsules::rng::SimpleRng<'static, cc26xx::trng::Trng>,
         capsules::rng::SimpleRng::new(&cc26xx::trng::TRNG, kernel::Grant::create())
     );
-
     cc26xx::trng::TRNG.set_client(rng);
-    
-    // Power Radio
-    let radio_virtual_alarm = static_init!(
-        capsules::virtual_alarm::VirtualMuxAlarm<'static, cc26x2::rtc::Rtc>,
-        capsules::virtual_alarm::VirtualMuxAlarm::new(mux_alarm)  
-    );
 
     let launchxl = Platform {
         console,
@@ -261,12 +249,11 @@
     let mut chip = cc26x2::chip::Cc26X2::new();
 
     let board_kernel = static_init!(kernel::Kernel, kernel::Kernel::new());
-        
+
     extern "C" {
         /// Beginning of the ROM region containing app images.
         static _sapps: u8;
     }
-    
 
     kernel::procs::load_processes(
         board_kernel,
