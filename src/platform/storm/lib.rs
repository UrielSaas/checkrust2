#![crate_name = "platform"]
#![crate_type = "rlib"]
#![no_std]
#![feature(core,no_std)]

extern crate core;
extern crate common;
extern crate drivers;
extern crate hil;
extern crate sam4l;

use core::prelude::*;
use hil::Controller;
use hil::timer::*;
use hil::led::*;

pub static mut TIMER: TimerRequest = TimerRequest {
    next: None,
    is_active: false,
    is_repeat: false,
    when: 0,
    interval: 0,
    callback: None
};
pub static mut TIMERCB: Option<TestTimer> = None;

<<<<<<< HEAD
pub fn print_val(firestorm: &'static mut Firestorm, val: u32) {
     firestorm.console.putstr("0x");
     for x in 0..4 {
          let hdigit = (val >> ((3-x) * 4)) & 0xf;
          let char = match hdigit {
              0  => "0",
              1  => "1",        
              2  => "2",        
              3  => "3",
              4  => "4",
              5  => "5",
              6  => "6",        
              7  => "7",        
              8  => "8",
              9  => "9",
              10 => "A",
              11 => "B",        
              12 => "C",        
              13 => "D",
              14 => "E",
              15 => "F",
              _  => "?",
          };
          firestorm.console.putstr(char);
     }
}

pub struct TestRequest {
    val: u32
}

impl hil::adc::Request for TestRequest {
  fn sample_done(&'static mut self, val: u16) {
      unsafe {
        let fs: &'static mut Firestorm = FIRESTORM.as_mut().unwrap();
        fs.console.putstr("ADC reading: ");
        print_val(fs, val as u32);
        fs.console.putstr("\n");
        let adc = ADC.as_mut().unwrap();
        adc.sample(1, self);
        let led: &'static mut hil::gpio::GPIOPin = &mut fs.chip.pc10;
        led.toggle();
      }
  }
}

pub static mut REQ: TestRequest = TestRequest {
    val: 0
};


pub static mut FIRESTORM : Option<Firestorm> = None;

=======
pub struct TestTimer {
    led: &'static mut hil::led::Led
}

#[allow(unused_variables)]
impl TimerCB for TestTimer {
    fn fired(&'static mut self, 
             request: &'static mut TimerRequest, 
             now: u32) {
        self.led.toggle();
    }
}

>>>>>>> a56226aa
pub struct Firestorm {
    chip: &'static mut sam4l::chip::Sam4l,
    console: drivers::console::Console<sam4l::usart::USART>,
    gpio: drivers::gpio::GPIO<[&'static mut hil::gpio::GPIOPin; 14]>,
    tmp006: drivers::tmp006::TMP006<sam4l::i2c::I2CDevice>,
    timer: TimerMux,
    led: LedHigh
}

impl Firestorm {
    pub unsafe fn service_pending_interrupts(&mut self) {
        self.chip.service_pending_interrupts()
    }

    pub fn has_pending_interrupts(&mut self) -> bool {
        self.chip.has_pending_interrupts()
    }

    pub fn with_driver<F, R>(&mut self, driver_num: usize, mut f: F) -> R where
            F: FnMut(Option<&mut hil::Driver>) -> R {

        f(match driver_num {
            0 => Some(&mut self.console),
            1 => Some(&mut self.gpio),
            2 => Some(&mut self.tmp006),
            _ => None
        })
    }
}

pub unsafe fn init<'a>() -> &'a mut Firestorm {
    use core::mem;

    static mut CHIP_BUF : [u8; 2048] = [0; 2048];
    /* TODO(alevy): replace above line with this. Currently, over allocating to make development
     * easier, but should be obviated when `size_of` at compile time hits.
    static mut CHIP_BUF : [u8; 924] = [0; 924];
    // Just test that CHIP_BUF is correct size
    // (will throw compiler error if too large or small)
    let _ : sam4l::chip::Sam4l = mem::transmute(CHIP_BUF);*/

    let chip : &'static mut sam4l::chip::Sam4l = mem::transmute(&mut CHIP_BUF);
    *chip = sam4l::chip::Sam4l::new();
    sam4l::chip::INTERRUPT_QUEUE = Some(&mut chip.queue);

    static mut FIRESTORM_BUF : [u8; 1024] = [0; 1024];
    /* TODO(alevy): replace above line with this. Currently, over allocating to make development
     * easier, but should be obviated when `size_of` at compile time hits.
    static mut FIRESTORM_BUF : [u8; 172] = [0; 172];
    // Just test that FIRESTORM_BUF is correct size
    // (will throw compiler error if too large or small)
    let _ : Firestorm = mem::transmute(FIRESTORM_BUF);*/

    chip.ast.select_clock(sam4l::ast::Clock::ClockRCSys);
    chip.ast.set_prescalar(0);
    chip.ast.clear_alarm();

    let firestorm : &'static mut Firestorm = mem::transmute(&mut FIRESTORM_BUF);
    *firestorm = Firestorm {
        chip: chip,
        console: drivers::console::Console::new(&mut chip.usarts[3]),
        gpio: drivers::gpio::GPIO::new(
            [ &mut chip.pc10, &mut chip.pc19, &mut chip.pc13
            , &mut chip.pa09, &mut chip.pa17, &mut chip.pc20
            , &mut chip.pa19, &mut chip.pa14, &mut chip.pa16
            , &mut chip.pa13, &mut chip.pa11, &mut chip.pa10
            , &mut chip.pa12, &mut chip.pc09]),
        tmp006: drivers::tmp006::TMP006::new(&mut chip.i2c[2]),
        timer: hil::timer::TimerMux::new(&mut chip.ast),
        led: hil::led::LedHigh::new(&mut chip.pc10)
    };

    TIMERCB = Some(TestTimer {led: &mut firestorm.led });
    TIMER = TimerRequest::new(TIMERCB.as_mut().unwrap());

    firestorm.led.init();

    chip.usarts[3].configure(sam4l::usart::USARTParams {
        client: &mut firestorm.console,
        baud_rate: 115200,
        data_bits: 8,
        parity: hil::uart::Parity::None
    });

    chip.pb09.configure(Some(sam4l::gpio::PeripheralFunction::A));
    chip.pb10.configure(Some(sam4l::gpio::PeripheralFunction::A));

    chip.pa21.configure(Some(sam4l::gpio::PeripheralFunction::E));
    chip.pa22.configure(Some(sam4l::gpio::PeripheralFunction::E));

<<<<<<< HEAD
    // LED pin is an output
    let led: &'static mut hil::gpio::GPIOPin = &mut chip.pc10;
    led.enable_output();

    firestorm.console.initialize();
    led.toggle();
    // Configure pin to be ADC (channel 1)
    chip.pa21.configure(Some(sam4l::gpio::PeripheralFunction::A));
    ADC = Some(sam4l::adc::Adc::new());
    let adc = ADC.as_mut().unwrap();
    adc.initialize();
    adc.sample(1, &mut REQ);


    firestorm.console.putstr("Booting.\n");
=======
    firestorm.console.initialize();

    firestorm.timer.repeat(32768, &mut TIMER);

>>>>>>> a56226aa
    firestorm
}
<|MERGE_RESOLUTION|>--- conflicted
+++ resolved
@@ -24,7 +24,6 @@
 };
 pub static mut TIMERCB: Option<TestTimer> = None;
 
-<<<<<<< HEAD
 pub fn print_val(firestorm: &'static mut Firestorm, val: u32) {
      firestorm.console.putstr("0x");
      for x in 0..4 {
@@ -52,10 +51,11 @@
      }
 }
 
+pub static mut ADC: Option<sam4l::adc::Adc> = None;
+
 pub struct TestRequest {
     val: u32
 }
-
 impl hil::adc::Request for TestRequest {
   fn sample_done(&'static mut self, val: u16) {
       unsafe {
@@ -63,7 +63,7 @@
         fs.console.putstr("ADC reading: ");
         print_val(fs, val as u32);
         fs.console.putstr("\n");
-        let adc = ADC.as_mut().unwrap();
+        let adc = ADC.as_mut().unwrap() as &'static mut hil::adc::AdcInternal;
         adc.sample(1, self);
         let led: &'static mut hil::gpio::GPIOPin = &mut fs.chip.pc10;
         led.toggle();
@@ -76,9 +76,8 @@
 };
 
 
-pub static mut FIRESTORM : Option<Firestorm> = None;
-
-=======
+pub static mut FIRESTORM: Option<Firestorm> = None;
+
 pub struct TestTimer {
     led: &'static mut hil::led::Led
 }
@@ -92,7 +91,6 @@
     }
 }
 
->>>>>>> a56226aa
 pub struct Firestorm {
     chip: &'static mut sam4l::chip::Sam4l,
     console: drivers::console::Console<sam4l::usart::USART>,
@@ -183,7 +181,6 @@
     chip.pa21.configure(Some(sam4l::gpio::PeripheralFunction::E));
     chip.pa22.configure(Some(sam4l::gpio::PeripheralFunction::E));
 
-<<<<<<< HEAD
     // LED pin is an output
     let led: &'static mut hil::gpio::GPIOPin = &mut chip.pc10;
     led.enable_output();
@@ -193,17 +190,15 @@
     // Configure pin to be ADC (channel 1)
     chip.pa21.configure(Some(sam4l::gpio::PeripheralFunction::A));
     ADC = Some(sam4l::adc::Adc::new());
-    let adc = ADC.as_mut().unwrap();
+    let adc = ADC.as_mut().unwrap() as &'static mut hil::adc::AdcInternal;
     adc.initialize();
     adc.sample(1, &mut REQ);
 
 
     firestorm.console.putstr("Booting.\n");
-=======
     firestorm.console.initialize();
 
-    firestorm.timer.repeat(32768, &mut TIMER);
-
->>>>>>> a56226aa
+    // firestorm.timer.repeat(32768, &mut TIMER);
+
     firestorm
 }
