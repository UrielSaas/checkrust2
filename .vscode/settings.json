--- conflicted
+++ resolved
@@ -1,10 +1,4 @@
 {
-<<<<<<< HEAD
-  "editor.formatOnSave": true,
-  "rust-client.channel": "nightly-2018-01-05",
-  "editor.tabSize": 4
-=======
     "editor.formatOnSave": true,
     "rust-client.channel": "nightly-2018-04-19",
->>>>>>> 89e15e78
 }