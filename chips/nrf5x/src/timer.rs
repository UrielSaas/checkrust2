//! Timer driver, nRF5X-family
//!
//! The nRF51822 timer system operates off of the high frequency clock
//! (HFCLK) and provides three timers from the clock. Timer0 is tied
//! to the radio through some hard-coded peripheral linkages (e.g., there
//! are dedicated PPI connections between Timer0's compare events and
//! radio tasks, its capture tasks and radio events).
//!
//! This implementation provides a full-fledged Timer interface to
//! timers 0 and 2, and exposes Timer1 as an HIL Alarm, for a Tock
//! timer system. It may be that the Tock timer system should be ultimately
//! placed on top of the RTC (from the low frequency clock). It's currently
//! implemented this way as a demonstration that it can be and because
//! the full RTC/clock interface hasn't been finalized yet.
//!
//! This approach should be rewritten, such that the timer system uses
//! the RTC from the low frequency clock (lower power) and the scheduler
//! uses the high frequency clock.
//!
//! Authors
//! --------
//! * Philip Levis <pal@cs.stanford.edu>
//! * Date: August 18, 2016

use core::cell::Cell;
use core::mem;
use kernel::common::VolatileCell;
use kernel::hil;
use peripheral_registers;

#[derive(Copy, Clone)]
pub enum Location {
    TIMER0,
    TIMER1,
    TIMER2,
}

pub static mut TIMER0: Timer = Timer {
    which: Location::TIMER0,
    client: Cell::new(None),
};

pub static mut ALARM1: TimerAlarm = TimerAlarm {
    which: Location::TIMER1,
    client: Cell::new(None),
};

pub static mut TIMER2: Timer = Timer {
    which: Location::TIMER2,
    client: Cell::new(None),
};

pub enum BitmodeValue {
    Size16Bits = 0,
    Size8Bits = 1,
    Size24Bits = 2,
    Size32Bits = 3,
}

#[allow(non_snake_case)]
fn TIMER(location: Location) -> &'static peripheral_registers::TIMER {
    let ptr =
        peripheral_registers::TIMER_BASE + (location as usize) * peripheral_registers::TIMER_SIZE;
    unsafe { mem::transmute(ptr) }
}

pub trait CompareClient {
    /// Passes a bitmask of which of the 4 compares/captures fired (0x0-0xf).
    fn compare(&self, bitmask: u8);
}

pub struct Timer {
    which: Location,
    client: Cell<Option<&'static CompareClient>>,
}

impl Timer {
    fn timer(&self) -> &'static peripheral_registers::TIMER {
        TIMER(self.which)
    }

    pub const fn new(location: Location) -> Timer {
        Timer {
            which: location,
            client: Cell::new(None),
        }
    }

    pub fn set_client(&self, client: &'static CompareClient) {
        self.client.set(Some(client));
    }

    pub fn start(&self) {
        self.timer().task_start.set(1);
    }
    // Stops the timer and keeps the value
    pub fn stop(&self) {
        self.timer().task_stop.set(1);
    }
    // Stops the timer and clears the value
    pub fn shutdown(&self) {
        self.timer().task_shutdown.set(1);
    }
    // Clear the value
    pub fn clear(&self) {
        self.timer().task_clear.set(1);
    }

<<<<<<< HEAD
    pub fn set_bitmode(&self, bitmode: u32) {
        self.timer().bitmode.set(bitmode);
=======
    ///Sets the number of bits used by the TIMER
    pub fn set_bitmode(&self, bitmode: BitmodeValue) {
        self.timer().bitmode.set(bitmode as u32);
>>>>>>> 871e1dbd
    }

    /// Capture the current timer value into the CC register
    /// specified by which, and return the value.
    pub fn capture(&self, which: u8) -> u32 {
        match which {
            0 => {
                self.timer().task_capture[0].set(1);
                self.timer().cc[0].get()
            }
            1 => {
                self.timer().task_capture[1].set(1);
                self.timer().cc[1].get()
            }
            2 => {
                self.timer().task_capture[2].set(1);
                self.timer().cc[2].get()
            }
            _ => {
                self.timer().task_capture[3].set(1);
                self.timer().cc[3].get()
            }
        }
    }

    /// Capture the current value to the CC register specified by
    /// which and do not return the value.
    pub fn capture_to(&self, which: u8) {
        let _ = self.capture(which);
    }

    /// Shortcuts can automatically stop or clear the timer on a particular
    /// compare event; refer to section 18.3 of the nRF reference manual
    /// for details. Implementation currently provides shortcuts as the
    /// raw bitmask.
    pub fn get_shortcuts(&self) -> u32 {
        self.timer().shorts.get()
    }
    pub fn set_shortcuts(&self, shortcut: u32) {
        self.timer().shorts.set(shortcut);
    }

    pub fn get_cc0(&self) -> u32 {
        self.timer().cc[0].get()
    }
    pub fn set_cc0(&self, val: u32) {
        self.timer().cc[0].set(val);
    }
    pub fn get_cc1(&self) -> u32 {
        self.timer().cc[1].get()
    }
    pub fn set_cc1(&self, val: u32) {
        self.timer().cc[1].set(val);
    }
    pub fn get_cc2(&self) -> u32 {
        self.timer().cc[2].get()
    }
    pub fn set_cc2(&self, val: u32) {
        self.timer().cc[2].set(val);
    }
    pub fn get_cc3(&self) -> u32 {
        self.timer().cc[3].get()
    }
    pub fn set_cc3(&self, val: u32) {
        self.timer().cc[3].set(val);
    }

<<<<<<< HEAD
    pub fn set_events_compare(&self, index: usize, val: u32) {
        self.timer().event_compare[index].set(val);
    }

    pub fn get_events_compare(&self, index: usize) -> u32 {
        self.timer().event_compare[index].get()
=======
    pub fn events_compare(&self) -> &[VolatileCell<u32>] {
        &self.timer().event_compare
>>>>>>> 871e1dbd
    }

    pub fn enable_interrupts(&self, interrupts: u32) {
        self.timer().intenset.set(interrupts << 16);
    }
    pub fn disable_interrupts(&self, interrupts: u32) {
        self.timer().intenclr.set(interrupts << 16);
    }

    pub fn set_prescaler(&self, val: u8) {
        // Only bottom 4 bits are valid, so mask them
        // nRF51822 reference manual, page 102
        self.timer().prescaler.set((val & 0xf) as u32);
    }
    pub fn get_prescaler(&self) -> u8 {
        self.timer().prescaler.get() as u8
    }

    /// When an interrupt occurs, check if any of the 4 compares have
    /// created an event, and if so, add it to the bitmask of triggered
    /// events that is passed to the client.

    pub fn handle_interrupt(&self) {
        self.client.get().map(|client| {
            let mut val = 0;
            // For each of 4 possible compare events, if it's happened,
            // clear it and store its bit in val to pass in callback.
            for i in 0..4 {
                if self.timer().event_compare[i].get() != 0 {
                    val = val | 1 << i;
                    self.timer().event_compare[i].set(0);
                    self.disable_interrupts(1 << (i + 16));
                }
            }
            client.compare(val as u8);
        });
    }
}

pub struct TimerAlarm {
    which: Location,
    client: Cell<Option<&'static hil::time::Client>>,
}

// CC0 is used for capture
// CC1 is used for compare/interrupts
const ALARM_CAPTURE: usize = 0;
const ALARM_COMPARE: usize = 1;
const ALARM_INTERRUPT_BIT: u32 = 1 << (16 + ALARM_COMPARE);

impl TimerAlarm {
    fn timer(&self) -> &'static peripheral_registers::TIMER {
        TIMER(self.which)
    }

    pub const fn new(location: Location) -> TimerAlarm {
        TimerAlarm {
            which: location,
            client: Cell::new(None),
        }
    }

    pub fn clear(&self) {
        self.clear_alarm();
        self.timer().task_clear.set(1);
    }

    pub fn clear_alarm(&self) {
        self.timer().event_compare[ALARM_COMPARE].set(0);
        self.disable_interrupts();
    }

    pub fn set_client(&self, client: &'static hil::time::Client) {
        self.client.set(Some(client));
    }

    pub fn start(&self) {
        // Make timer 32 bits wide
        self.timer().bitmode.set(3);
        // Clock is 16MHz, so scale down by 2^10 to 16KHz
        self.timer().prescaler.set(10);
        self.timer().task_start.set(1);
    }

    pub fn stop(&self) {
        self.timer().task_stop.set(1);
    }

    pub fn handle_interrupt(&self) {
        self.clear_alarm();
        self.client.get().map(|client| {
            client.fired();
        });
    }

    // Enable and disable interrupts use the bottom 4 bits
    // for the 4 compare interrupts. These functions shift
    // those bits to the correct place in the register.
    pub fn enable_interrupts(&self) {
        self.timer().intenset.set(ALARM_INTERRUPT_BIT);
    }

    pub fn disable_interrupts(&self) {
        self.timer().intenclr.set(ALARM_INTERRUPT_BIT);
    }

    pub fn interrupts_enabled(&self) -> bool {
        self.timer().intenset.get() == (ALARM_INTERRUPT_BIT)
    }

    pub fn value(&self) -> u32 {
        self.timer().task_capture[ALARM_CAPTURE].set(1);
        self.timer().cc[ALARM_CAPTURE].get()
    }
}

impl hil::time::Time for TimerAlarm {
    type Frequency = hil::time::Freq16KHz;

    fn disable(&self) {
        self.disable_interrupts();
    }

    fn is_armed(&self) -> bool {
        self.interrupts_enabled()
    }
}

impl hil::time::Alarm for TimerAlarm {
    fn now(&self) -> u32 {
        self.value()
    }

    fn set_alarm(&self, tics: u32) {
        self.disable_interrupts();
        self.timer().cc[ALARM_COMPARE].set(tics);
        self.clear_alarm();
        self.enable_interrupts();
    }

    fn get_alarm(&self) -> u32 {
        self.timer().cc[ALARM_COMPARE].get()
    }
}<|MERGE_RESOLUTION|>--- conflicted
+++ resolved
@@ -106,14 +106,9 @@
         self.timer().task_clear.set(1);
     }
 
-<<<<<<< HEAD
-    pub fn set_bitmode(&self, bitmode: u32) {
-        self.timer().bitmode.set(bitmode);
-=======
     ///Sets the number of bits used by the TIMER
     pub fn set_bitmode(&self, bitmode: BitmodeValue) {
         self.timer().bitmode.set(bitmode as u32);
->>>>>>> 871e1dbd
     }
 
     /// Capture the current timer value into the CC register
@@ -181,17 +176,8 @@
         self.timer().cc[3].set(val);
     }
 
-<<<<<<< HEAD
-    pub fn set_events_compare(&self, index: usize, val: u32) {
-        self.timer().event_compare[index].set(val);
-    }
-
-    pub fn get_events_compare(&self, index: usize) -> u32 {
-        self.timer().event_compare[index].get()
-=======
     pub fn events_compare(&self) -> &[VolatileCell<u32>] {
         &self.timer().event_compare
->>>>>>> 871e1dbd
     }
 
     pub fn enable_interrupts(&self, interrupts: u32) {
