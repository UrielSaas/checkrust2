--- conflicted
+++ resolved
@@ -7,12 +7,8 @@
 extern crate hil;
 
 pub mod console;
-<<<<<<< HEAD
-pub mod tmp006;
-pub mod spi;
-=======
 pub mod gpio;
 pub mod timer;
 pub mod tmp006;
 pub mod virtual_alarm;
->>>>>>> b832505e
+pub mod spi;