//! Implementation of the architecture-specific portions of the kernel-userland
//! system call interface.

use core::fmt::Write;
use core::ptr::{read_volatile, write_volatile};

use kernel;

/// This is used in the syscall handler. When set to 1 this means the
/// svc_handler was called. Marked `pub` because it is used in the cortex-m*
/// specific handler.
#[no_mangle]
#[used]
pub static mut SYSCALL_FIRED: usize = 0;

/// This is called in the hard fault handler. When set to 1 this means the hard
/// fault handler was called. Marked `pub` because it is used in the cortex-m*
/// specific handler.
///
/// n.b. If the kernel hard faults, it immediately panic's. This flag is only
/// for handling application hard faults.
#[no_mangle]
#[used]
pub static mut APP_HARD_FAULT: usize = 0;

/// This is called in the systick handler. When set to 1 this means the process
/// exceeded its timeslice. Marked `pub` because it is used in the cortex-m*
/// specific handler.
#[no_mangle]
#[used]
pub static mut SYSTICK_EXPIRED: usize = 0;

/// This is used in the hardfault handler. When an app faults, the hardfault
/// handler stores the value of the SCB registers in this static array. This
/// makes them available to be displayed in a diagnostic fault message.
#[no_mangle]
#[used]
pub static mut SCB_REGISTERS: [u32; 5] = [0; 5];

#[allow(improper_ctypes)]
extern "C" {
    pub fn switch_to_user(user_stack: *const usize, process_regs: &mut [usize; 8]) -> *const usize;
}

/// This holds all of the state that the kernel must keep for the process when
/// the process is not executing.
#[derive(Copy, Clone)]
pub struct CortexMStoredState {
    regs: [usize; 8],
    yield_pc: usize,
    psr: usize,
}

// Need a custom define for `default()` so we can set the initial PSR value.
impl Default for CortexMStoredState {
    fn default() -> CortexMStoredState {
        CortexMStoredState {
            regs: [0; 8],
            yield_pc: 0,
            // Set the Thumb bit and clear everything else
            psr: 0x01000000,
        }
    }
}

/// Implementation of the `UserspaceKernelBoundary` for the Cortex-M non-floating point
/// architecture.
pub struct SysCall();

impl SysCall {
    pub const unsafe fn new() -> SysCall {
        SysCall()
    }
}

impl kernel::syscall::UserspaceKernelBoundary for SysCall {
    type StoredState = CortexMStoredState;

    /// Get the syscall that the process called.
    unsafe fn get_syscall(&self, stack_pointer: *const usize) -> Option<kernel::syscall::Syscall> {
        // Get the four values that are passed with the syscall.
        let r0 = read_volatile(stack_pointer.offset(0));
        let r1 = read_volatile(stack_pointer.offset(1));
        let r2 = read_volatile(stack_pointer.offset(2));
        let r3 = read_volatile(stack_pointer.offset(3));

        // Get the actual SVC number.
        let pcptr = read_volatile((stack_pointer as *const *const u16).offset(6));
        let svc_instr = read_volatile(pcptr.offset(-1));
        let svc_num = (svc_instr & 0xff) as u8;
        match svc_num {
            0 => Some(kernel::syscall::Syscall::YIELD),
            1 => Some(kernel::syscall::Syscall::SUBSCRIBE {
                driver_number: r0,
                subdriver_number: r1,
                callback_ptr: r2 as *mut (),
                appdata: r3,
            }),
            2 => Some(kernel::syscall::Syscall::COMMAND {
                driver_number: r0,
                subdriver_number: r1,
                arg0: r2,
                arg1: r3,
            }),
            3 => Some(kernel::syscall::Syscall::ALLOW {
                driver_number: r0,
                subdriver_number: r1,
                allow_address: r2 as *mut u8,
                allow_size: r3,
            }),
            4 => Some(kernel::syscall::Syscall::MEMOP {
                operand: r0,
                arg0: r1,
            }),
            _ => None,
        }
    }

    unsafe fn set_syscall_return_value(&self, stack_pointer: *const usize, return_value: isize) {
        // For the Cortex-M arch we set this in the same place that r0 was
        // passed.
        let sp = stack_pointer as *mut isize;
        write_volatile(sp, return_value);
    }

    unsafe fn pop_syscall_stack_frame(
        &self,
        stack_pointer: *const usize,
        state: &mut CortexMStoredState,
    ) -> *mut usize {
        state.yield_pc = read_volatile(stack_pointer.offset(6));
        state.psr = read_volatile(stack_pointer.offset(7));
        (stack_pointer as *mut usize).offset(8)
    }

    unsafe fn push_function_call(
        &self,
        stack_pointer: *const usize,
        remaining_stack_memory: usize,
        callback: kernel::procs::FunctionCall,
        state: &CortexMStoredState,
    ) -> Result<*mut usize, *mut usize> {
        // We need 32 bytes to add this frame. Ensure that there are 32 bytes
        // available on the stack.
        if remaining_stack_memory < 32 {
            // Not enough room on the stack to add a frame. Return an error
            // and where the stack would be to help with debugging.
            Err((stack_pointer as *mut usize).offset(-8))
        } else {
            // Fill in initial stack expected by SVC handler
            // Top minus 8 u32s for r0-r3, r12, lr, pc and xPSR
            let stack_bottom = (stack_pointer as *mut usize).offset(-8);
            write_volatile(stack_bottom.offset(7), state.psr);
            write_volatile(stack_bottom.offset(6), callback.pc | 1);

            // Set the LR register to the saved PC so the callback returns to
            // wherever wait was called. Set lowest bit to one because of THUMB
            // instruction requirements.
            write_volatile(stack_bottom.offset(5), state.yield_pc | 0x1);
            write_volatile(stack_bottom, callback.argument0);
            write_volatile(stack_bottom.offset(1), callback.argument1);
            write_volatile(stack_bottom.offset(2), callback.argument2);
            write_volatile(stack_bottom.offset(3), callback.argument3);

            Ok(stack_bottom)
        }
    }

    unsafe fn switch_to_process(
        &self,
        stack_pointer: *const usize,
        state: &mut CortexMStoredState,
    ) -> (*mut usize, kernel::syscall::ContextSwitchReason) {
        let new_stack_pointer = switch_to_user(stack_pointer, &mut state.regs);

        // Determine why this returned and the process switched back to the
        // kernel.

        // Check to see if the fault handler was called while the process was
        // running.
        let app_fault = read_volatile(&APP_HARD_FAULT);
        write_volatile(&mut APP_HARD_FAULT, 0);

        // Check to see if the svc_handler was called and the process called a
        // syscall.
        let syscall_fired = read_volatile(&SYSCALL_FIRED);
        write_volatile(&mut SYSCALL_FIRED, 0);

        // Check to see if the systick timer for the process expired.
        let systick_expired = read_volatile(&SYSTICK_EXPIRED);
        write_volatile(&mut SYSTICK_EXPIRED, 0);

        // Now decide the reason based on which flags were set.
        let switch_reason = if app_fault == 1 {
            // APP_HARD_FAULT takes priority. This means we hit the hardfault
            // handler and this process faulted.
            kernel::syscall::ContextSwitchReason::Fault
        } else if syscall_fired == 1 {
            kernel::syscall::ContextSwitchReason::SyscallFired
        } else if systick_expired == 1 {
            kernel::syscall::ContextSwitchReason::TimesliceExpired
        } else {
<<<<<<< HEAD
            // Desired: If something else happened, which shouldn't, we fallback
            // to this process having faulted.
            //
            // Currently: Defaulting to `Fault` is causing the first app to
            // crash immediately. While that can be sorted, default to
            // essentially a no-op so that Tock works again. Also this is (I
            // think) the old behavior (before #1113).
=======
            // If none of the above cases are true its because the process was interrupted by an
            // ISR for a hardware event
>>>>>>> 728258be
            kernel::syscall::ContextSwitchReason::Interrupted
        };

        (new_stack_pointer as *mut usize, switch_reason)
    }

    unsafe fn fault_fmt(&self, writer: &mut Write) {
        let _ccr = SCB_REGISTERS[0];
        let cfsr = SCB_REGISTERS[1];
        let hfsr = SCB_REGISTERS[2];
        let mmfar = SCB_REGISTERS[3];
        let bfar = SCB_REGISTERS[4];

        let iaccviol = (cfsr & 0x01) == 0x01;
        let daccviol = (cfsr & 0x02) == 0x02;
        let munstkerr = (cfsr & 0x08) == 0x08;
        let mstkerr = (cfsr & 0x10) == 0x10;
        let mlsperr = (cfsr & 0x20) == 0x20;
        let mmfarvalid = (cfsr & 0x80) == 0x80;

        let ibuserr = ((cfsr >> 8) & 0x01) == 0x01;
        let preciserr = ((cfsr >> 8) & 0x02) == 0x02;
        let impreciserr = ((cfsr >> 8) & 0x04) == 0x04;
        let unstkerr = ((cfsr >> 8) & 0x08) == 0x08;
        let stkerr = ((cfsr >> 8) & 0x10) == 0x10;
        let lsperr = ((cfsr >> 8) & 0x20) == 0x20;
        let bfarvalid = ((cfsr >> 8) & 0x80) == 0x80;

        let undefinstr = ((cfsr >> 16) & 0x01) == 0x01;
        let invstate = ((cfsr >> 16) & 0x02) == 0x02;
        let invpc = ((cfsr >> 16) & 0x04) == 0x04;
        let nocp = ((cfsr >> 16) & 0x08) == 0x08;
        let unaligned = ((cfsr >> 16) & 0x100) == 0x100;
        let divbysero = ((cfsr >> 16) & 0x200) == 0x200;

        let vecttbl = (hfsr & 0x02) == 0x02;
        let forced = (hfsr & 0x40000000) == 0x40000000;

        let _ = writer.write_fmt(format_args!("\r\n---| Fault Status |---\r\n"));

        if iaccviol {
            let _ = writer.write_fmt(format_args!(
                "Instruction Access Violation:       {}\r\n",
                iaccviol
            ));
        }
        if daccviol {
            let _ = writer.write_fmt(format_args!(
                "Data Access Violation:              {}\r\n",
                daccviol
            ));
        }
        if munstkerr {
            let _ = writer.write_fmt(format_args!(
                "Memory Management Unstacking Fault: {}\r\n",
                munstkerr
            ));
        }
        if mstkerr {
            let _ = writer.write_fmt(format_args!(
                "Memory Management Stacking Fault:   {}\r\n",
                mstkerr
            ));
        }
        if mlsperr {
            let _ = writer.write_fmt(format_args!(
                "Memory Management Lazy FP Fault:    {}\r\n",
                mlsperr
            ));
        }

        if ibuserr {
            let _ = writer.write_fmt(format_args!(
                "Instruction Bus Error:              {}\r\n",
                ibuserr
            ));
        }
        if preciserr {
            let _ = writer.write_fmt(format_args!(
                "Precise Data Bus Error:             {}\r\n",
                preciserr
            ));
        }
        if impreciserr {
            let _ = writer.write_fmt(format_args!(
                "Imprecise Data Bus Error:           {}\r\n",
                impreciserr
            ));
        }
        if unstkerr {
            let _ = writer.write_fmt(format_args!(
                "Bus Unstacking Fault:               {}\r\n",
                unstkerr
            ));
        }
        if stkerr {
            let _ = writer.write_fmt(format_args!(
                "Bus Stacking Fault:                 {}\r\n",
                stkerr
            ));
        }
        if lsperr {
            let _ = writer.write_fmt(format_args!(
                "Bus Lazy FP Fault:                  {}\r\n",
                lsperr
            ));
        }
        if undefinstr {
            let _ = writer.write_fmt(format_args!(
                "Undefined Instruction Usage Fault:  {}\r\n",
                undefinstr
            ));
        }
        if invstate {
            let _ = writer.write_fmt(format_args!(
                "Invalid State Usage Fault:          {}\r\n",
                invstate
            ));
        }
        if invpc {
            let _ = writer.write_fmt(format_args!(
                "Invalid PC Load Usage Fault:        {}\r\n",
                invpc
            ));
        }
        if nocp {
            let _ = writer.write_fmt(format_args!(
                "No Coprocessor Usage Fault:         {}\r\n",
                nocp
            ));
        }
        if unaligned {
            let _ = writer.write_fmt(format_args!(
                "Unaligned Access Usage Fault:       {}\r\n",
                unaligned
            ));
        }
        if divbysero {
            let _ = writer.write_fmt(format_args!(
                "Divide By Zero:                     {}\r\n",
                divbysero
            ));
        }

        if vecttbl {
            let _ = writer.write_fmt(format_args!(
                "Bus Fault on Vector Table Read:     {}\r\n",
                vecttbl
            ));
        }
        if forced {
            let _ = writer.write_fmt(format_args!(
                "Forced Hard Fault:                  {}\r\n",
                forced
            ));
        }

        if mmfarvalid {
            let _ = writer.write_fmt(format_args!(
                "Faulting Memory Address:            {:#010X}\r\n",
                mmfar
            ));
        }
        if bfarvalid {
            let _ = writer.write_fmt(format_args!(
                "Bus Fault Address:                  {:#010X}\r\n",
                bfar
            ));
        }

        if cfsr == 0 && hfsr == 0 {
            let _ = writer.write_fmt(format_args!("No faults detected.\r\n"));
        } else {
            let _ = writer.write_fmt(format_args!(
                "Fault Status Register (CFSR):       {:#010X}\r\n",
                cfsr
            ));
            let _ = writer.write_fmt(format_args!(
                "Hard Fault Status Register (HFSR):  {:#010X}\r\n",
                hfsr
            ));
        }
    }

    unsafe fn process_detail_fmt(
        &self,
        stack_pointer: *const usize,
        state: &CortexMStoredState,
        writer: &mut Write,
    ) {
        let r0 = read_volatile(stack_pointer.offset(0));
        let r1 = read_volatile(stack_pointer.offset(1));
        let r2 = read_volatile(stack_pointer.offset(2));
        let r3 = read_volatile(stack_pointer.offset(3));
        let r12 = read_volatile(stack_pointer.offset(4));
        let lr = read_volatile(stack_pointer.offset(5));
        let pc = read_volatile(stack_pointer.offset(6));
        let xpsr = read_volatile(stack_pointer.offset(7));

        let _ = writer.write_fmt(format_args!(
            "\
             \r\n  R0 : {:#010X}    R6 : {:#010X}\
             \r\n  R1 : {:#010X}    R7 : {:#010X}\
             \r\n  R2 : {:#010X}    R8 : {:#010X}\
             \r\n  R3 : {:#010X}    R10: {:#010X}\
             \r\n  R4 : {:#010X}    R11: {:#010X}\
             \r\n  R5 : {:#010X}    R12: {:#010X}\
             \r\n  R9 : {:#010X} (Static Base Register)\
             \r\n  SP : {:#010X} (Process Stack Pointer)\
             \r\n  LR : {:#010X}\
             \r\n  PC : {:#010X}\
             \r\n YPC : {:#010X}\
             \r\n",
            r0,
            state.regs[2],
            r1,
            state.regs[3],
            r2,
            state.regs[4],
            r3,
            state.regs[6],
            state.regs[0],
            state.regs[7],
            state.regs[1],
            r12,
            state.regs[5],
            stack_pointer as usize,
            lr,
            pc,
            state.yield_pc,
        ));
        let _ = writer.write_fmt(format_args!(
            "\
             \r\n APSR: N {} Z {} C {} V {} Q {}\
             \r\n       GE {} {} {} {}",
            (xpsr >> 31) & 0x1,
            (xpsr >> 30) & 0x1,
            (xpsr >> 29) & 0x1,
            (xpsr >> 28) & 0x1,
            (xpsr >> 27) & 0x1,
            (xpsr >> 19) & 0x1,
            (xpsr >> 18) & 0x1,
            (xpsr >> 17) & 0x1,
            (xpsr >> 16) & 0x1,
        ));
        let ici_it = (((xpsr >> 25) & 0x3) << 6) | ((xpsr >> 10) & 0x3f);
        let thumb_bit = ((xpsr >> 24) & 0x1) == 1;
        let _ = writer.write_fmt(format_args!(
            "\
             \r\n EPSR: ICI.IT {:#04x}\
             \r\n       ThumbBit {} {}",
            ici_it,
            thumb_bit,
            if thumb_bit {
                ""
            } else {
                "!!ERROR - Cortex M Thumb only!"
            },
        ));
    }
}<|MERGE_RESOLUTION|>--- conflicted
+++ resolved
@@ -200,18 +200,8 @@
         } else if systick_expired == 1 {
             kernel::syscall::ContextSwitchReason::TimesliceExpired
         } else {
-<<<<<<< HEAD
-            // Desired: If something else happened, which shouldn't, we fallback
-            // to this process having faulted.
-            //
-            // Currently: Defaulting to `Fault` is causing the first app to
-            // crash immediately. While that can be sorted, default to
-            // essentially a no-op so that Tock works again. Also this is (I
-            // think) the old behavior (before #1113).
-=======
             // If none of the above cases are true its because the process was interrupted by an
             // ISR for a hardware event
->>>>>>> 728258be
             kernel::syscall::ContextSwitchReason::Interrupted
         };
 
