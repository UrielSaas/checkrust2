/// Implements the 6LoWPAN specification for sending IPv6 datagrams over
/// 802.15.4 packets efficiently, as detailed in RFC 6282.

use core::mem;
use core::result::Result;

use net::ip;
use net::ip::{IP6Header, MacAddr, IPAddr, ip6_nh};
use net::util;

#[allow(unused_variables,dead_code)]
mod iphc {
    pub const DISPATCH: [u8; 2]    = [0x60, 0x00];

    // First byte masks

    pub const TF_MASK: u8          = 0x18;
    pub const TF_TRAFFIC_CLASS: u8 = 0x08;
    pub const TF_FLOW_LABEL: u8    = 0x10;

    pub const NH: u8               = 0x04;

    pub const HLIM_MASK: u8        = 0x03;
    pub const HLIM_INLINE: u8      = 0x00;
    pub const HLIM_1: u8           = 0x01;
    pub const HLIM_64: u8          = 0x02;
    pub const HLIM_255: u8         = 0x03;

    // Second byte masks

    pub const CID: u8              = 0x80;

    pub const SAC: u8              = 0x40;

    pub const SAM_MASK: u8         = 0x30;
    pub const SAM_INLINE: u8       = 0x00;
    pub const SAM_MODE1: u8        = 0x10;
    pub const SAM_MODE2: u8        = 0x20;
    pub const SAM_MODE3: u8        = 0x30;

    pub const MULTICAST: u8        = 0x01;

    pub const DAC: u8              = 0x04;
    pub const DAM_MASK: u8         = 0x03;
    pub const DAM_INLINE: u8       = 0x00;
    pub const DAM_MODE1: u8        = 0x01;
    pub const DAM_MODE2: u8        = 0x02;
    pub const DAM_MODE3: u8        = 0x03;

    // Address compression
    pub const MAC_BASE: [u8; 8]    = [0, 0, 0, 0xff, 0xfe, 0, 0, 0];
    pub const MAC_UL: u8           = 0x02;
}

#[allow(unused_variables,dead_code)]
mod nhc {
    pub const DISPATCH_NHC: u8           = 0xe0;
    pub const DISPATCH_UDP: u8           = 0xf0;
    pub const DISPATCH_MASK: u8          = 0xf0;

    pub const EID_MASK: u8               = 0x0e;
    pub const HOP_OPTS: u8               = 0 << 1;
    pub const ROUTING: u8                = 1 << 1;
    pub const FRAGMENT: u8               = 2 << 1;
    pub const DST_OPTS: u8               = 3 << 1;
    pub const MOBILITY: u8               = 4 << 1;
    pub const IP6: u8                    = 7 << 1;

    pub const NH: u8                     = 0x01;

    pub const UDP_SHORT_PORT_PREFIX: u16 = 0xf0b0;
    pub const UDP_SHORT_PORT_MASK: u16   = 0xf;
    pub const UDP_PORT_PREFIX: u16       = 0xf000;
    pub const UDP_PORT_MASK: u16         = 0xff;

    pub const UDP_CHECKSUM_FLAG: u8      = 0b100;
    pub const UDP_SRC_PORT_FLAG: u8      = 0b010;
    pub const UDP_DST_PORT_FLAG: u8      = 0b001;
}

#[allow(unused_variables,dead_code)]
#[derive(Copy,Clone,Debug)]
pub struct Context<'a> {
    pub prefix: &'a [u8],
    pub prefix_len: u8,
    pub id: u8,
    pub compress: bool,
}

pub trait ContextStore<'a> {
    fn get_context_from_addr(&self, ip_addr: IPAddr) -> Option<Context<'a>>;
    fn get_context_from_id(&self, ctx_id: u8) -> Option<Context<'a>>;
    fn get_context_from_prefix(&self, prefix: &[u8], prefix_len: u8) -> Option<Context<'a>>;
}

#[allow(unused_variables,dead_code)]
pub struct FragInfo {
    dummy: u8,
}

/// Computes the LoWPAN Interface Identifier from either the 16-bit short MAC or
/// the IEEE EUI-64 that is derived from the 48-bit MAC.
pub fn compute_iid(mac_addr: &MacAddr) -> [u8; 8] {
    match mac_addr {
        &MacAddr::ShortAddr(short_addr) => {
            // IID is 0000:00ff:fe00:XXXX, where XXXX is 16-bit MAC
            let mut iid: [u8; 8] = iphc::MAC_BASE;
            iid[6] = (short_addr >> 1) as u8;
            iid[7] = (short_addr & 0xff) as u8;
            iid
        },
        &MacAddr::LongAddr(long_addr) => {
            // IID is IEEE EUI-64 with universal/local bit inverted
            let mut iid: [u8; 8] = long_addr;
            iid[0] ^= iphc::MAC_UL;
            iid
        }
    }
}

/// This function writes the context bits into an IP address. Note that this
/// function must be called after the remaining bits of the IP address have
/// been set.
// NOTE: This function must always be called *after* the remaining bits
// of the address have been set, since its length is in terms of bits,
// and it "merges" the (nbits%8) context bits with the other bits.
fn set_ctx_bits_in_addr(ip_addr: &mut IPAddr, ctx: &Context) {
    ip_addr.set_prefix(&ctx.prefix, ctx.prefix_len);
}

fn is_ip6_nh_compressible(next_header: u8,
                          next_headers: &[u8]) -> Result<(bool, u8), ()> {
    match next_header {
        // IP6 encapsulated headers are always compressed
        ip6_nh::IP6 => Ok((true, 0)),
        // UDP headers are always compresed
        ip6_nh::UDP => Ok((true, 0)),
        ip6_nh::FRAGMENT
        | ip6_nh::HOP_OPTS
        | ip6_nh::ROUTING
        | ip6_nh::DST_OPTS
        | ip6_nh::MOBILITY => {
            let mut header_len: u32 = 6;
            if next_header != ip6_nh::FRAGMENT {
                if next_headers.len() < 2 {
                    return Err(());
                } else {
                    header_len += (next_headers[1] as u32) * 8;
                }
            }
            if header_len <= 255 {
                Ok((true, header_len as u8))
            } else {
                Ok((false, 0))
            }
        },
        _ => Ok((false, 0)),
    }
}

<<<<<<< HEAD
fn get_compressed_nh_type(is_compressed: bool, offset: usize, buf: &[u8]) -> u8 {
    if is_compressed {
        // TODO: if the next header is NHC-compressed, the LoWPAN NHC header
        // must have a valid EID, otherwise we panic
        nhc_to_ip6_nh(buf[offset]).unwrap() as u8
    } else if offset >= buf.len() {
        // If there's no more room, return NO_NEXT
=======
fn get_compressed_nh_type(is_compressed: bool,
                          offset: &mut usize,
                          len: usize,
                          buf: &[u8]) -> u8 {
    let next_header_type = if is_compressed {
        //TODO: ok_or(())? as we must return a valid type here
        nhc_eid_to_ip6_nh(buf[*offset+len]).unwrap()
    // If there's no more room, return NO_NEXT
    } else if *offset+len >= buf.len() {
>>>>>>> 88ec034f
        ip6_nh::NO_NEXT
    // Next header field inline
    } else {
<<<<<<< HEAD
        buf[offset]
    }
=======
        *offset += 1;
        buf[*offset-1]
    };
    return next_header_type;
>>>>>>> 88ec034f
}

/// Maps values of a IPv6 next header field to a corresponding LoWPAN
/// NHC-encoding extension ID
fn ip6_nh_to_nhc_eid(next_header: u8) -> Option<u8> {
    match next_header {
        ip6_nh::HOP_OPTS => Some(nhc::HOP_OPTS),
        ip6_nh::ROUTING  => Some(nhc::ROUTING),
        ip6_nh::FRAGMENT => Some(nhc::FRAGMENT),
        ip6_nh::DST_OPTS => Some(nhc::DST_OPTS),
        ip6_nh::MOBILITY => Some(nhc::MOBILITY),
        ip6_nh::IP6      => Some(nhc::IP6),
        _ => None,
    }
}

/// Maps LoWPAN NHC-encoded EIDs to the corresponding IPv6 next header
/// field value
#[allow(dead_code)]
fn nhc_to_ip6_nh(nhc: u8) -> Option<u8> {
    match nhc & nhc::DISPATCH_MASK {
        nhc::DISPATCH_NHC => match nhc & nhc::EID_MASK {
            nhc::HOP_OPTS => Some(ip6_nh::HOP_OPTS),
            nhc::ROUTING  => Some(ip6_nh::ROUTING),
            nhc::FRAGMENT => Some(ip6_nh::FRAGMENT),
            nhc::DST_OPTS => Some(ip6_nh::DST_OPTS),
            nhc::MOBILITY => Some(ip6_nh::MOBILITY),
            nhc::IP6      => Some(ip6_nh::IP6),
            _ => None,
        },
        nhc::DISPATCH_UDP => Some(ip6_nh::UDP),
        _ => None,
    }
}

pub struct LoWPAN<'a, C: ContextStore<'a> + 'a> {
    ctx_store: &'a C,
}

impl<'a, C: ContextStore<'a> + 'a> LoWPAN<'a, C> {
    pub fn new(ctx_store: &'a C) -> LoWPAN<'a, C> {
        LoWPAN { ctx_store: ctx_store }
    }

    /// Constructs a 6LoWPAN header in `buf` from the given IPv6 datagram and
    /// 16-bit MAC addresses.  Returns the number of bytes consumed from the
    /// IPv6 datagram and the number of bytes written into `buf`.
    pub fn compress(&self,
                    ip6_datagram: &[u8],
                    src_mac_addr: MacAddr,
                    dst_mac_addr: MacAddr,
                    mut buf: &mut [u8])
                    -> Result<(usize, usize), ()> {
        let ip6_header: &IP6Header = unsafe {
            mem::transmute(ip6_datagram.as_ptr())
        };
        let mut consumed: usize = mem::size_of::<IP6Header>();
        let mut next_headers: &[u8] = &ip6_datagram[consumed..];

        // The first two bytes are the LOWPAN_IPHC header
        let mut offset: usize = 2;

        // Initialize the LOWPAN_IPHC header
        buf[0..2].copy_from_slice(&iphc::DISPATCH);

        let mut src_ctx: Option<Context> = self.ctx_store
            .get_context_from_addr(ip6_header.src_addr);
        let mut dst_ctx: Option<Context> = if ip6_header.dst_addr.is_multicast() {
            let prefix_len: u8 = ip6_header.dst_addr.0[3];
            let prefix: &[u8] = &ip6_header.dst_addr.0[4..12];
            if util::verify_prefix_len(prefix, prefix_len) {
                self.ctx_store.get_context_from_prefix(prefix, prefix_len)
            } else {
                None
            }
        } else {
            self.ctx_store.get_context_from_addr(ip6_header.dst_addr)
        };

        // Do not use these contexts if they are not to be used for compression
        src_ctx = src_ctx.and_then(|ctx| if ctx.compress { Some(ctx) } else { None });
        dst_ctx = dst_ctx.and_then(|ctx| if ctx.compress { Some(ctx) } else { None });

        // Context Identifier Extension
        self.compress_cie(&src_ctx, &dst_ctx, &mut buf, &mut offset);

        // Traffic Class & Flow Label
        self.compress_tf(ip6_header, &mut buf, &mut offset);

        // Next Header
        let (mut is_nhc, mut nh_len): (bool, u8) =
            is_ip6_nh_compressible(ip6_header.next_header, next_headers)?;
        self.compress_nh(ip6_header, is_nhc, &mut buf, &mut offset);


        // Hop Limit
        self.compress_hl(ip6_header, &mut buf, &mut offset);

        // Source Address
        self.compress_src(&ip6_header.src_addr,
                          &src_mac_addr,
                          &src_ctx,
                          &mut buf,
                          &mut offset);

        // Destination Address
        if ip6_header.dst_addr.is_multicast() {
            self.compress_multicast(&ip6_header.dst_addr,
                                    &dst_ctx,
                                    &mut buf,
                                    &mut offset);
        } else {
            self.compress_dst(&ip6_header.dst_addr,
                              &dst_mac_addr,
                              &dst_ctx,
                              &mut buf,
                              &mut offset);
        }

        // Next Headers
        let mut ip6_nh_type: u8 = ip6_header.next_header;
        while is_nhc {
            match ip6_nh_type {
                ip6_nh::IP6 => {
                    // For IPv6 encapsulation, the NH bit in the NHC ID is 0
                    let nhc_header = nhc::DISPATCH_NHC | nhc::IP6;
                    buf[offset] = nhc_header;
                    offset += 1;

                    // Recursively place IPHC-encoded IPv6 after the NHC ID
                    let (encap_consumed, encap_offset) =
                        self.compress(next_headers,
                                      src_mac_addr,
                                      dst_mac_addr,
                                      &mut buf[offset..])?;
                    consumed += encap_consumed;
                    offset += encap_offset;

                    // The above recursion handles the rest of the packet
                    // headers, so we are done
                    break;
                },
                ip6_nh::UDP => {
                    let mut nhc_header = nhc::DISPATCH_UDP;

                    // Leave a space for the UDP LoWPAN_NHC byte
                    let udp_nh_offset = offset;
                    offset += 1;

                    // Compress ports and checksum
                    let udp_header = &next_headers[0..8];
                    nhc_header |= self.compress_udp_ports(udp_header,
                                                          &mut buf,
                                                          &mut offset);
                    nhc_header |= self.compress_udp_checksum(udp_header,
                                                             &mut buf,
                                                             &mut offset);

                    // Write the UDP LoWPAN_NHC byte
                    buf[udp_nh_offset] = nhc_header;
                    consumed += 8;

                    // There cannot be any more next headers after UDP
                    break;
                },
                ip6_nh::FRAGMENT
                | ip6_nh::HOP_OPTS
                | ip6_nh::ROUTING
                | ip6_nh::DST_OPTS
                | ip6_nh::MOBILITY => {
                    // The NHC EID is guaranteed not to be 0 here.
                    let mut nhc_header = nhc::DISPATCH_NHC
                        | ip6_nh_to_nhc_eid(ip6_nh_type).unwrap_or(0);
                    // next_nh_offset includes the next header field and the
                    // length byte, while nh_len does not
                    let next_nh_offset = 2 + (nh_len as usize);

                    // Determine if the next header is compressible
                    let (next_is_nhc, next_nh_len) =
                        is_ip6_nh_compressible(next_headers[0],
                                               &next_headers[next_nh_offset..])?;
                    if next_is_nhc {
                        nhc_header |= nhc::NH;
                    }

                    // Place NHC ID in buffer
                    buf[offset] = nhc_header;
                    if ip6_nh_type != ip6_nh::FRAGMENT {
                        // Fragment extension does not have a length field
                        buf[offset + 1] = nh_len;
                    }
                    offset += 2;

                    // Copy over the remaining packet data
                    for i in 0..nh_len {
                        buf[offset] = next_headers[2 + (i as usize)];
                        offset += 1;
                    }

                    ip6_nh_type = next_headers[0];
                    is_nhc = next_is_nhc;
                    nh_len = next_nh_len;
                    next_headers = &next_headers[next_nh_offset..];
                    consumed += next_nh_offset;
                },
                _ => {
                    // This case should not be reached, since is_nh_compressed
                    // is set by is_ip6_nh_compressible
                    return Err(());
                },
            }
        }

        Ok((consumed, offset))
    }

    fn compress_cie(&self,
                    src_ctx: &Option<Context>,
                    dst_ctx: &Option<Context>,
                    buf: &mut [u8],
                    offset: &mut usize) {
        let mut cie: u8 = 0;

        src_ctx.as_ref().map(|ctx| if ctx.id != 0 {
            cie |= ctx.id << 4;
        });
        dst_ctx.as_ref().map(|ctx| if ctx.id != 0 {
            cie |= ctx.id;
        });

        if cie != 0 {
            buf[1] |= iphc::CID;
            buf[*offset] = cie;
            *offset += 1;
        }
    }

    fn compress_tf(&self, ip6_header: &IP6Header, buf: &mut [u8], offset: &mut usize) {
        let ecn = ip6_header.get_ecn();
        let dscp = ip6_header.get_dscp();
        let flow = ip6_header.get_flow_label();

        let mut tf_encoding = 0;
        let old_offset = *offset;

        if dscp == 0 {
            tf_encoding |= iphc::TF_TRAFFIC_CLASS;
        } else {
            buf[*offset] = dscp;
            *offset += 1;
        }

        if flow == 0 {
            tf_encoding |= iphc::TF_FLOW_LABEL;
        } else {
            buf[*offset]     = ((flow >> 16) & 0x0f) as u8;
            buf[*offset + 1] = (flow >> 8) as u8;
            buf[*offset + 2] = flow as u8;
            *offset += 3;
        }

        if *offset != old_offset {
            buf[old_offset] |= ecn << 6;
        }
        buf[0] |= tf_encoding;
    }

    fn compress_nh(&self,
                   ip6_header: &IP6Header,
                   is_nhc: bool,
                   buf: &mut [u8],
                   offset: &mut usize) {
        if is_nhc {
            buf[0] |= iphc::NH;
        } else {
            buf[*offset] = ip6_header.next_header;
            *offset += 1;
        }
    }

    fn compress_hl(&self, ip6_header: &IP6Header, buf: &mut [u8], offset: &mut usize) {
        let hop_limit_flag = {
            match ip6_header.hop_limit {
                // Compressed
                1 => iphc::HLIM_1,
                64 => iphc::HLIM_64,
                255 => iphc::HLIM_255,
                // Uncompressed
                _ => {
                    buf[*offset] = ip6_header.hop_limit;
                    *offset += 1;
                    iphc::HLIM_INLINE
                }
            }
        };
        buf[0] |= hop_limit_flag;
    }

    // TODO: We should check to see whether context or link local compression
    // schemes gives the better compression; currently, we will always match
    // on link local even if we could get better compression through context.
    fn compress_src(&self,
                    src_ip_addr: &IPAddr,
                    src_mac_addr: &MacAddr,
                    src_ctx: &Option<Context>,
                    buf: &mut [u8],
                    offset: &mut usize) {
        if src_ip_addr.is_unspecified() {
            // SAC = 1, SAM = 00
            buf[1] |= iphc::SAC;
        } else if src_ip_addr.is_unicast_link_local() {
            // SAC = 0, SAM = 01, 10, 11
            self.compress_iid(src_ip_addr, src_mac_addr, true, buf, offset);
        } else if src_ctx.is_some() {
            // SAC = 1, SAM = 01, 10, 11
            buf[1] |= iphc::SAC;
            self.compress_iid(src_ip_addr, src_mac_addr, true, buf, offset);
        } else {
            // SAC = 0, SAM = 00
            buf[*offset..*offset + 16].copy_from_slice(&src_ip_addr.0);
            *offset += 16;
        }
    }

    // TODO: For the SAC=0, SAM=11 case, we must also consider computing the
    // address from an encapsulating IPv6 packet (e.g. when we recurse), not
    // just from a 802.15.4 frame.
    fn compress_iid(&self,
                    ip_addr: &IPAddr,
                    mac_addr: &MacAddr,
                    is_src: bool,
                    buf: &mut [u8],
                    offset: &mut usize) {
        let iid: [u8; 8] = compute_iid(mac_addr);
        if ip_addr.0[8..16] == iid {
            // SAM/DAM = 11, 0 bits
            buf[1] |= if is_src {
                iphc::SAM_MODE3
            } else {
                iphc::DAM_MODE3
            };
        } else if ip_addr.0[8..14] == iphc::MAC_BASE[0..6] {
            // SAM/DAM = 10, 16 bits
            buf[1] |= if is_src {
                iphc::SAM_MODE2
            } else {
                iphc::DAM_MODE2
            };
            buf[*offset..*offset + 2].copy_from_slice(&ip_addr.0[14..16]);
            *offset += 2;
        } else {
            // SAM/DAM = 01, 64 bits
            buf[1] |= if is_src {
                iphc::SAM_MODE1
            } else {
                iphc::DAM_MODE1
            };
            buf[*offset..*offset + 8].copy_from_slice(&ip_addr.0[8..16]);
            *offset += 8;
        }
    }

    // Compresses non-multicast destination address
    // TODO: We should check to see whether context or link local compression
    // schemes gives the better compression; currently, we will always match
    // on link local even if we could get better compression through context.
    fn compress_dst(&self,
                    dst_ip_addr: &IPAddr,
                    dst_mac_addr: &MacAddr,
                    dst_ctx: &Option<Context>,
                    buf: &mut [u8],
                    offset: &mut usize) {
        // Assumes dst_ip_addr is not a multicast address (prefix ffXX)
        if dst_ip_addr.is_unicast_link_local() {
            // Link local compression
            // M = 0, DAC = 0, DAM = 01, 10, 11
            self.compress_iid(dst_ip_addr, dst_mac_addr, false, buf, offset);
        } else if dst_ctx.is_some() {
            // Context compression
            // DAC = 1, DAM = 01, 10, 11
            buf[1] |= iphc::DAC;
            self.compress_iid(dst_ip_addr, dst_mac_addr, false, buf, offset);
        } else {
            // Full address inline
            // DAC = 0, DAM = 00
            buf[*offset..*offset + 16].copy_from_slice(&dst_ip_addr.0);
            *offset += 16;
        }
    }

    // Compresses multicast destination addresses
    fn compress_multicast(&self,
                          dst_ip_addr: &IPAddr,
                          dst_ctx: &Option<Context>,
                          buf: &mut [u8],
                          offset: &mut usize) {
        // Assumes dst_ip_addr is indeed a multicast address (prefix ffXX)
        buf[1] |= iphc::MULTICAST;
        if dst_ctx.is_some() {
            // M = 1, DAC = 1, DAM = 00
            buf[1] |= iphc::DAC;
            buf[*offset..*offset + 2].copy_from_slice(&dst_ip_addr.0[1..3]);
            buf[*offset + 2..*offset + 6].copy_from_slice(&dst_ip_addr.0[12..16]);
            *offset += 6;
        } else {
            // M = 1, DAC = 0
            if dst_ip_addr.0[1] == 0x02 && util::is_zero(&dst_ip_addr.0[2..15]) {
                // DAM = 11
                buf[1] |= iphc::DAM_MODE3;
                buf[*offset] = dst_ip_addr.0[15];
                *offset += 1;
            } else {
                if !util::is_zero(&dst_ip_addr.0[2..11]) {
                    // DAM = 00
                    buf[1] |= iphc::DAM_INLINE;
                    buf[*offset..*offset + 16].copy_from_slice(&dst_ip_addr.0);
                    *offset += 16;
                } else if !util::is_zero(&dst_ip_addr.0[11..13]) {
                    // DAM = 01, ffXX::00XX:XXXX:XXXX
                    buf[1] |= iphc::DAM_MODE1;
                    buf[*offset] = dst_ip_addr.0[1];
                    buf[*offset + 1..*offset + 6].copy_from_slice(&dst_ip_addr.0[11..16]);
                    *offset += 6;
                } else {
                    // DAM = 10, ffXX::00XX:XXXX
                    buf[1] |= iphc::DAM_MODE2;
                    buf[*offset] = dst_ip_addr.0[1];
                    buf[*offset + 1..*offset + 4].copy_from_slice(&dst_ip_addr.0[13..16]);
                    *offset += 4;
                }
            }
        }
    }

    fn compress_udp_ports(&self,
                          udp_header: &[u8],
                          buf: &mut [u8],
                          offset: &mut usize) -> u8 {
        // TODO: Check endianness
        let src_port: u16 = udp_header[0] as u16 | (udp_header[1] as u16) << 8;
        let dst_port: u16 = udp_header[2] as u16 | (udp_header[3] as u16) << 8;

        let mut udp_port_nhc = 0;
        if (src_port & !nhc::UDP_SHORT_PORT_MASK) == nhc::UDP_SHORT_PORT_PREFIX
            && (dst_port & !nhc::UDP_SHORT_PORT_MASK) == nhc::UDP_SHORT_PORT_PREFIX {
            // Both can be compressed to 4 bits
            udp_port_nhc |= nhc::UDP_SRC_PORT_FLAG | nhc::UDP_DST_PORT_FLAG;
            // This should compress the ports to a single 8-bit value,
            // with the source port before the destination port
<<<<<<< HEAD
            let short_ports: u8 = (((src_port & 0xf) << 4)
                                  | (dst_port & 0xf)) as u8;
=======
            let short_ports: u8 = ((src_port & 0xf) | ((dst_port << 4) & 0xf0)) as u8;
>>>>>>> 88ec034f
            buf[*offset] = short_ports;
            *offset += 1;
        } else if (src_port & !nhc::UDP_PORT_MASK) == nhc::UDP_PORT_PREFIX {
            // Source port compressed to 8 bits, destination port uncompressed
            udp_port_nhc |= nhc::UDP_SRC_PORT_FLAG;
            buf[*offset..*offset + 3].copy_from_slice(&udp_header[0..3]);
            *offset += 3;
        } else if (dst_port & !nhc::UDP_PORT_MASK) == nhc::UDP_PORT_PREFIX {
            udp_port_nhc |= nhc::UDP_DST_PORT_FLAG;
            buf[*offset..*offset + 3].copy_from_slice(&udp_header[0..3]);
            *offset += 3;
        } else {
            buf[*offset..*offset + 4].copy_from_slice(&udp_header[0..4]);
            *offset += 4;
        }
        return udp_port_nhc;
    }

    fn compress_udp_checksum(&self,
                             udp_header: &[u8],
                             buf: &mut [u8],
                             offset: &mut usize) -> u8 {
        // TODO: Checksum is always inline, elision is currently not supported
        buf[*offset] = udp_header[6];
        buf[*offset + 1] = udp_header[7];
        *offset += 2;
        // Inline checksum corresponds to the 0 flag
        0
    }

    /// Decodes the compressed header into a full IPv6 header given the 16-bit
    /// MAC addresses. `buf` is expected to be a slice starting from the
    /// beginning of the IP header.  Returns the number of bytes taken up by the
    /// header, so the remaining bytes are the payload. Also returns an optional
    /// `FragInfo` containing the datagram tag and fragmentation offset if this
    /// packet is part of a set of fragments.
    #[allow(unused_variables,dead_code)]
    pub fn decompress(&self,
                      buf: &[u8],
                      src_mac_addr: MacAddr,
                      dst_mac_addr: MacAddr,
                      out_buf: &mut [u8])
                      -> Result<(usize, usize), ()> {
        // Get the LOWPAN_IPHC header (the first two bytes are the header)
        let iphc_header_1: u8 = buf[0];
        let iphc_header_2: u8 = buf[1];
        let mut offset: usize = 2;

        let mut ip6_header: &mut IP6Header = unsafe {
            mem::transmute(out_buf.as_mut_ptr())
        };
        let mut bytes_written: usize = mem::size_of::<IP6Header>();
        let mut next_headers: &mut [u8] = &mut out_buf[bytes_written..];
        *ip6_header = IP6Header::new();

        // Decompress CID and CIE fields if they exist
        let (src_ctx, dst_ctx) =
            self.decompress_cie(iphc_header_1, &buf, &mut offset)?;

        // Traffic Class & Flow Label
        self.decompress_tf(&mut ip6_header, iphc_header_1, &buf, &mut offset);

        // Next Header
        let (mut is_nhc, mut next_header) = self.decompress_nh(&mut ip6_header,
                                                               iphc_header_1,
                                                               &buf,
                                                               &mut offset);

        // Decompress hop limit field
        self.decompress_hl(&mut ip6_header, iphc_header_1, &buf, &mut offset);

        // Decompress source address
        self.decompress_src(&mut ip6_header, iphc_header_2,
                            &src_mac_addr, &src_ctx, &buf, &mut offset);

        // Decompress destination address
        if (iphc_header_2 & iphc::MULTICAST) != 0 {
            self.decompress_multicast(&mut ip6_header, iphc_header_2, &dst_ctx,
                                      &buf, &mut offset);
        } else {
            self.decompress_dst(&mut ip6_header, iphc_header_2,
                                &dst_mac_addr, &dst_ctx, &buf, &mut offset);
        }

        // Note that next_header is already set only if is_nhc is false
        if is_nhc {
<<<<<<< HEAD
            next_header = nhc_to_ip6_nh(buf[offset]).ok_or(())?;
=======
            next_header = nhc_eid_to_ip6_nh(buf[offset]).ok_or(())?;
>>>>>>> 88ec034f
        }
        ip6_header.set_next_header(next_header);
        // While the next header is still compressed
        // Note that at each iteration, offset points to the NHC header field
        // and next_header refers to the type of this field.
        while is_nhc {
            // Advance past the LoWPAN NHC byte
            let nhc_header = buf[offset];
            offset += 1;

            match next_header {
                ip6_nh::IP6 => {
                    let (encap_written, encap_processed) =
                        self.decompress(&buf[offset..],
                                        src_mac_addr,
                                        dst_mac_addr,
                                        &mut next_headers[bytes_written..])?;
                    bytes_written += encap_written;
                    offset += encap_processed;
                    break;
                },
                ip6_nh::UDP => {
<<<<<<< HEAD
                    // UDP length includes UDP header and data in bytes
                    let udp_length = (8 + (buf.len() - offset)) as u16;
                    // Decompress UDP source and destination ports
                    let (src_port, dst_port) =
                        self.decompress_udp_ports(nhc_header,
                                                  &buf,
                                                  &mut offset);
                    // Decompress UDP checksum
                    let udp_checksum =
                        self.decompress_udp_checksum(nhc_header,
                                                     &buf,
                                                     &mut offset)?;

                    // TODO: Check endianness
                    next_headers[0] = (src_port & 0xff) as u8;
                    next_headers[1] = ((src_port >> 8) & 0xff) as u8;
                    next_headers[2] = (dst_port & 0xff) as u8;
                    next_headers[3] = ((dst_port >> 8) & 0xff) as u8;
                    next_headers[4] = ((udp_length >> 8) & 0xff) as u8;
                    next_headers[5] = (udp_port & 0xff) as u8;
                    next_headers[6] = ((udp_checksum >> 8) & 0xff) as u8;
                    next_headers[7] = (udp_checksum & 0xff) as u8;

                    next_headers = &mut next_headers[8..];
                    bytes_written += 8;
=======
                    // Note that this should be correct, as we do not decompress
                    // any of the remaining bytes
                    let len = buf.len() - bytes_written;
                    let mut udp_header = &mut next_headers[bytes_written..];
                    self.decompress_udp_ports(next_header, udp_header, &buf, &mut offset);
                    udp_header[4] = (len >> 8) as u8;
                    udp_header[5] = (len & 0xf) as u8;
                    self.decompress_udp_checksum(next_header, udp_header, &buf, &mut offset);
                    bytes_written += 8;
                    break;
>>>>>>> 88ec034f
                },
                ip6_nh::FRAGMENT
                | ip6_nh::HOP_OPTS
                | ip6_nh::ROUTING
                | ip6_nh::DST_OPTS
                | ip6_nh::MOBILITY => {
                    // True if the next header is also compressed
                    is_nhc = (nhc_header & nhc::NH) != 0;

                    // len is the number of octets following the length field
                    let len = buf[offset] as usize;
                    offset += 1;
<<<<<<< HEAD
                    // Length in 8-octet units after the first 8 octets
                    // (per the IPv6 ext hdr spec)
=======
                    // Longer than the buffer; error
                    if offset + len >= buf.len() {
                        return Err(());
                    }
                    // Length in 8-octet units (per the IPv6 ext hdr spec)
>>>>>>> 88ec034f
                    let mut hdr_len_field = (len - 6) / 8;
                    if (len - 6) % 8 != 0 {
                        hdr_len_field += 1;
                    }
<<<<<<< HEAD

                    // Gets the type of the subsequent next header.  If is_nhc
                    // is true, there must be a LoWPAN NHC header byte,
                    // otherwise there is either an uncompressed next header.
                    next_header = if offset + len >= buf.len() {
                        // There is no space for a next header or payload, so
                        // the header is invalid. If there was NO_NEXT header,
                        // a validly-compressed packet would have NH = 0
                        return Err(())
                    } else if is_nhc {
                        // The next header is LoWPAN NHC-compressed
                        nhc_to_ip6_nh(buf[offset + len]).ok_or(())?
                    } else {
                        // The next header is uncompressed
                        buf[offset + len]
                    };

                    // Fill in the extended header in uncompressed IPv6 format
                    next_headers[0] = next_header;
                    next_headers[1] = hdr_len_field as u8;
                    // Copies over the remaining options.
                    next_headers[2..2 + len]
                        .copy_from_slice(&buf[offset..offset + len]);

                    // TODO: Add Pad1/PadN to fill hdr_len * 8 - len + 6 bytes
                    next_headers = &mut next_headers[2 + len..];
                    bytes_written += 2 + len;
=======
                    // Gets the type of the subsequent next header. Note that
                    // if is_nhc is true, then it is an error to not have a 
                    // next header.
                    next_header = get_compressed_nh_type(is_nhc, &mut offset, len, &buf);
                    next_headers[bytes_written] = next_header;
                    next_headers[bytes_written+1] = hdr_len_field as u8;
                    bytes_written += 2;
                    // This copies over the remaining options etc.
                    next_headers[bytes_written..bytes_written+len]
                        .copy_from_slice(&buf[offset..offset+len]);

                    // Fill in padding
                    let nbytes_pad = hdr_len_field * 8 - len + 6;
                    // Pad1
                    if nbytes_pad == 1 {
                        next_headers[bytes_written] = 0;
                        bytes_written += 1;
                    }
                    // PadN
                    if nbytes_pad > 1 {
                        next_headers[bytes_written] = 1;
                        next_headers[bytes_written+1] = nbytes_pad as u8 - 2;
                        bytes_written += 2;
                        for i in 2..nbytes_pad {
                            next_headers[bytes_written] = 0;
                            bytes_written += 1;
                        }
                    }

                    bytes_written += len;
>>>>>>> 88ec034f
                    offset += len;
                },
                _ => {
                    // TODO: Should never happen
                    return Err(());
                },
            }
        }

        let total_len = buf.len() - offset + bytes_written - mem::size_of::<IP6Header>();
        ip6_header.payload_len = ip::htons(total_len as u16);
        Ok((bytes_written, offset))
    }

    fn decompress_cie(&self,
                      iphc_header: u8,
                      buf: &[u8],
                      offset: &mut usize) -> Result<(Context, Context), ()> {
        let mut sci = 0;
        let mut dci = 0;
        if iphc_header & iphc::CID != 0 {
            sci = buf[*offset] >> 4;
            dci = buf[*offset] & 0xf;
            *offset += 1;
        }
        // Since context with id 0 must *always* exist, we can unwrap it
        // directly.
        return Ok((self.ctx_store.get_context_from_id(sci).ok_or(())?,
                   self.ctx_store.get_context_from_id(dci).ok_or(())?));
    }

    // TODO: Check
    fn decompress_tf(&self,
                     ip6_header: &mut IP6Header,
                     iphc_header: u8,
                     buf: &[u8],
                     offset: &mut usize) {
        let fl_compressed = (iphc_header & iphc::TF_FLOW_LABEL) != 0;
        let tc_compressed = (iphc_header & iphc::TF_TRAFFIC_CLASS) != 0;

        let mut ecn: u8 = 0;
        let mut dscp: u8 = 0;

        // Determine ECN and DSCP separately, they are in a different order.
        if fl_compressed || tc_compressed {
            ecn = buf[*offset] >> 6;
        }
        if !tc_compressed {
            dscp = buf[*offset] & 0b111111;
            *offset += 1;
        }
        ip6_header.set_ecn(ecn);
        ip6_header.set_dscp(dscp);

        // Flow label is always in the same bit position relative to the last
        // three bytes in the inline fields
        if fl_compressed {
            ip6_header.set_flow_label(0);
        } else {
            let flow = (((buf[*offset] & 0x0f) as u32) << 16)
                       | ((buf[*offset+1] as u32) << 8)
                       | (buf[*offset+2] as u32);
            *offset += 3;
            ip6_header.set_flow_label(flow);
        }
    }

    fn decompress_nh(&self,
                     ip6_header: &mut IP6Header,
                     iphc_header: u8,
                     buf: &[u8],
                     offset: &mut usize) -> (bool, u8) {
        let is_nhc = (iphc_header & iphc::NH) != 0;
        let mut next_header: u8 = 0;
        if !is_nhc {
            next_header = buf[*offset];
            *offset += 1;
        }
        return (is_nhc, next_header);
    }

    fn decompress_hl(&self, 
                     ip6_header: &mut IP6Header,
                     iphc_header: u8,
                     buf: &[u8],
                     offset: &mut usize) {
        // TODO: Does this match work?
        let hop_limit = match (iphc_header & iphc::HLIM_MASK) {
            iphc::HLIM_1      => 1,
            iphc::HLIM_64     => 64,
            iphc::HLIM_255    => 255,
            iphc::HLIM_INLINE => {
                *offset +=1;
                buf[*offset-1]
            },
            // TODO: Unreachable
            _                 => 0,
        };
        ip6_header.set_hop_limit(hop_limit);
    }

    fn decompress_src(&self,
                      ip6_header: &mut IP6Header,
                      iphc_header: u8,
                      mac_addr: &MacAddr,
                      ctx: &Context, // Must be non-null
                      buf: &[u8],
                      offset: &mut usize) {
        let uses_context = (iphc_header & iphc::SAC) != 0;
        let sam_mode = iphc_header & iphc::SAM_MASK;
        // The UNSPECIFIED address ::
        if uses_context && sam_mode == iphc::SAM_INLINE {
            // The default src_addr is already unspecified
        } else if uses_context {
            self.decompress_iid_context(sam_mode,
                                        &mut ip6_header.src_addr,
                                        mac_addr,
                                        ctx,
                                        buf,
                                        offset);
        } else {
            self.decompress_iid_no_context(sam_mode,
                                           &mut ip6_header.src_addr,
                                           mac_addr,
                                           buf,
                                           offset);
        }
    }

    fn decompress_dst(&self,
                      ip6_header: &mut IP6Header,
                      iphc_header: u8,
                      mac_addr: &MacAddr,
                      ctx: &Context, // Must be non-null
                      buf: &[u8],
                      offset: &mut usize) {
        let uses_context = (iphc_header & iphc::DAC) != 0;
        let dam_mode = iphc_header & iphc::DAM_MASK;
        if uses_context && dam_mode == iphc::DAM_INLINE {
            // TODO: Reserved address: error
        } else if uses_context {
            self.decompress_iid_context(dam_mode,
                                        &mut ip6_header.dst_addr,
                                        mac_addr,
                                        ctx,
                                        buf,
                                        offset);
        } else {
            self.decompress_iid_no_context(dam_mode,
                                           &mut ip6_header.dst_addr,
                                           mac_addr,
                                           buf,
                                           offset);
        }
    }

    fn decompress_multicast(&self,
                            ip6_header: &mut IP6Header,
                            iphc_header: u8,
                            ctx: &Context,
                            buf: &[u8],
                            offset: &mut usize) {
        let uses_context = (iphc_header & iphc::DAC) != 0;
        let dam_mode = iphc_header & iphc::DAM_MASK;
        let mut ip_addr: &mut IPAddr = &mut ip6_header.dst_addr;
        if uses_context {
            match dam_mode {
                iphc::DAM_INLINE => {
                    // ffXX:XX + plen + pfx64 + XXXX:XXXX
                    // TODO: Check prefix_len <= 64
                    let prefix_bytes = ((ctx.prefix_len + 7) / 8) as usize;
                    ip_addr.0[0] = 0xff;
                    ip_addr.0[1] = buf[*offset];
                    ip_addr.0[2] = buf[*offset+1];
                    ip_addr.0[3] = ctx.prefix_len;
                    ip_addr.0[4..4 + prefix_bytes]
                        .copy_from_slice(&ctx.prefix[0..prefix_bytes]);
                    ip_addr.0[12..16].copy_from_slice(&buf[*offset + 2..*offset + 4]);
                    *offset += 6;
                },
                _ => {
                    // TODO: Reserved/unsupported
                },
            }
        } else {
            match dam_mode {
                // Full multicast address carried inline
                iphc::DAM_INLINE => {
                    ip_addr.0.copy_from_slice(&buf[*offset..*offset + 16]);
                    *offset += 16;
                },
                // ffXX::00XX:XXXX:XXXX
                iphc::DAM_MODE1  => {
                    ip_addr.0[0] = 0xff;
                    ip_addr.0[1] = buf[*offset];
                    *offset += 1;
                    ip_addr.0[11..16].copy_from_slice(&buf[*offset..*offset + 5]);
                    *offset += 5;
                },
                // ffXX::00XX:XXXX
                iphc::DAM_MODE2  => {
                    ip_addr.0[0] = 0xff;
                    ip_addr.0[1] = buf[*offset];
                    *offset += 1;
                    ip_addr.0[13..16].copy_from_slice(&buf[*offset..*offset + 3]);
                    *offset += 3;
                },
                // ff02::00XX
                iphc::DAM_MODE3  => {
                    ip_addr.0[0] = 0xff;
                    ip_addr.0[1] = 0x02;
                    ip_addr.0[15] = buf[*offset];
                    *offset += 1;
                },
                _ => {
                    // TODO: Error case
                },
            }
        }
    }

    fn decompress_iid_no_context(&self,
                                 addr_mode: u8,
                                 ip_addr: &mut IPAddr,
                                 mac_addr: &MacAddr,
                                 buf: &[u8],
                                 offset: &mut usize) {
        let mode = addr_mode & (iphc::SAM_MASK | iphc::DAM_MASK);
        match mode {
            // SAM = 00, DAM = 00; address carried inline
            iphc::SAM_INLINE | iphc::DAM_INLINE => {
                ip_addr.0.copy_from_slice(&buf);
                *offset += 16;
            },
            // First 64-bits link local prefix, remaining 64 bits carried inline
            iphc::SAM_MODE1 | iphc::DAM_MODE1 => {
                ip_addr.set_unicast_link_local();
                ip_addr.0[8..16].copy_from_slice(&buf[*offset..*offset+8]);
                *offset += 8;
            },
            // First 112 bits elided; First 64 bits link-local prefix, remaining
            // 64 bits are 0000:00ff:fe00:XXXX
            iphc::SAM_MODE2 | iphc::DAM_MODE2 => {
                ip_addr.set_unicast_link_local();
                ip_addr.0[8..16].copy_from_slice(&iphc::MAC_BASE);
                ip_addr.0[14..16].copy_from_slice(&buf[*offset..*offset + 2]);
                *offset += 2;
            },
            // Address fully elided. First 64 bits link-local prefix, remaining
            // 64 bits computed from encapsulating header.
            iphc::SAM_MODE3 | iphc::DAM_MODE3 => {
                ip_addr.set_unicast_link_local();
                ip_addr.0[8..16].copy_from_slice(&compute_iid(mac_addr));
            },
            // TODO: Unreachable error case
            _ => { 
            },
        }
    }

    fn decompress_iid_context(&self,
                              addr_mode: u8,
                              ip_addr: &mut IPAddr,
                              mac_addr: &MacAddr,
                              ctx: &Context, // Must be non-null
                              buf: &[u8],
                              offset: &mut usize) {
        let mode = addr_mode & (iphc::SAM_MASK | iphc::DAM_MASK);
        match mode {
            // SAM = 00, DAM = 00; address equals :: or reserved
            iphc::SAM_INLINE | iphc::DAM_INLINE => {
                // TODO: Error case; should be handled elsewhere(?)
            },
            // 64 bits; context information always used
            iphc::SAM_MODE1 | iphc::DAM_MODE1 => {
                ip_addr.0[8..16].copy_from_slice(&buf[*offset..*offset+8]);
                *offset += 8;
            },
            // 16 bits inline; any IID bits not covered by context are taken
            // from IID mapping
            iphc::SAM_MODE2 | iphc::DAM_MODE2 => {
                ip_addr.0[8..16].copy_from_slice(&iphc::MAC_BASE);
                ip_addr.0[14..16].copy_from_slice(&buf[*offset..*offset+2]);
                *offset += 2;
            },
            // Address elided, derived using context + encapsulating header
            iphc::SAM_MODE3 | iphc::DAM_MODE3 => {
                let iid = compute_iid(mac_addr);
                ip_addr.0[8..16].copy_from_slice(&iid[0..8]);
            },
            // TODO: Unrechable; error case
            _ => {
            },
        }
        // Note that we copy the non-context bits into the ip_addr first, as
        // we must always use the context bits
        set_ctx_bits_in_addr(ip_addr, ctx);
    }

    fn decompress_udp_ports(&self,
                            udp_nhc: u8,
<<<<<<< HEAD
                            buf: &[u8],
                            offset: &mut usize) -> (u16, u16) {
        let src_compressed = (udp_nhc & nhc::UDP_SRC_PORT_FLAG) != 0;
        let dst_compressed = (udp_nhc & nhc::UDP_DST_PORT_FLAG) != 0;

        let mut src_port: u16 = 0;
        let mut dst_port: u16 = 0;
        if src_compresed && dst_compressed {
            // Both src and dst are compressed to 4 bits
            let src_short = ((buf[*offset] >> 4) & 0xf) as u16;
            let dst_short = (buf[*offset] & 0xf) as u16;
            *offset += 1;

            src_port = nhc::UDP_SHORT_PORT_PREFIX | src_short;
            dst_port = nhc::UDP_SHORT_PORT_PREFIX | dst_short;
        } else if src_compressed {
            // Source port is compressed to 8 bits
            src_port = nhc::UDP_PORT_PREFIX | (buf[*offset] as u16);
            // Destination port is uncompressed
            dst_port = buf[*offset + 1..*offset]
=======
                            udp_header: &mut [u8],
                            buf: &[u8],
                            offset: &mut usize) {

        // TODO: Make/rename constants
        let mode = udp_nhc & 0b11;
        // Both inline
        if mode == 0 {
            udp_header[0..4].copy_from_slice(&buf[*offset..*offset+4]);
            *offset += 4;
        // Both compressed
        } else if mode == 0b11 {
            let mut source: u8 = 0xb0;
            let mut dest: u8 = 0xb0;
            source |= buf[*offset] & 0xf;
            dest |= buf[*offset] >> 4;
            *offset += 1;
            udp_header[0] = 0xf0;
            udp_header[1] = source;
            udp_header[2] = 0xf0;
            udp_header[3] = dest;
        // Source port compressed
        } else if mode == nhc::UDP_SRC_PORT_FLAG {
            // Source port
            udp_header[0] = 0xf0;
            udp_header[1] = buf[*offset];
            // Dest port
            udp_header[2] = buf[*offset+1];
            udp_header[3] = buf[*offset+2];
            *offset += 3;
        // Dest port compressed
        } else {
            // Source port
            udp_header[0] = buf[*offset];
            udp_header[1] = buf[*offset+1];
            // Dest port
            udp_header[2] = 0xf0;
            udp_header[3] = buf[*offset+2];
            *offset += 3;
        }
    }

    fn decompress_udp_checksum(&self,
                               udp_nhc: u8,
                               udp_header: &mut [u8],
                               buf: &[u8],
                               offset: &mut usize) {
        if (udp_nhc & nhc::UDP_CHKSUM_FLAG) != 0 {
            // TODO: Error
        } else {
            udp_header[6] = buf[*offset];
            udp_header[7] = buf[*offset+1];
            *offset += 2;
>>>>>>> 88ec034f
        }
    }
}<|MERGE_RESOLUTION|>--- conflicted
+++ resolved
@@ -6,6 +6,7 @@
 
 use net::ip;
 use net::ip::{IP6Header, MacAddr, IPAddr, ip6_nh};
+use net::ip::{ntohs, htons, slice_to_u16, u16_to_slice};
 use net::util;
 
 #[allow(unused_variables,dead_code)]
@@ -68,10 +69,10 @@
 
     pub const NH: u8                     = 0x01;
 
-    pub const UDP_SHORT_PORT_PREFIX: u16 = 0xf0b0;
-    pub const UDP_SHORT_PORT_MASK: u16   = 0xf;
-    pub const UDP_PORT_PREFIX: u16       = 0xf000;
-    pub const UDP_PORT_MASK: u16         = 0xff;
+    pub const UDP_4BIT_PORT: u16         = 0xf0b0;
+    pub const UDP_4BIT_PORT_MASK: u16    = 0xf;
+    pub const UDP_8BIT_PORT: u16         = 0xf000;
+    pub const UDP_8BIT_PORT_MASK: u16    = 0xff;
 
     pub const UDP_CHECKSUM_FLAG: u8      = 0b100;
     pub const UDP_SRC_PORT_FLAG: u8      = 0b010;
@@ -158,39 +159,6 @@
     }
 }
 
-<<<<<<< HEAD
-fn get_compressed_nh_type(is_compressed: bool, offset: usize, buf: &[u8]) -> u8 {
-    if is_compressed {
-        // TODO: if the next header is NHC-compressed, the LoWPAN NHC header
-        // must have a valid EID, otherwise we panic
-        nhc_to_ip6_nh(buf[offset]).unwrap() as u8
-    } else if offset >= buf.len() {
-        // If there's no more room, return NO_NEXT
-=======
-fn get_compressed_nh_type(is_compressed: bool,
-                          offset: &mut usize,
-                          len: usize,
-                          buf: &[u8]) -> u8 {
-    let next_header_type = if is_compressed {
-        //TODO: ok_or(())? as we must return a valid type here
-        nhc_eid_to_ip6_nh(buf[*offset+len]).unwrap()
-    // If there's no more room, return NO_NEXT
-    } else if *offset+len >= buf.len() {
->>>>>>> 88ec034f
-        ip6_nh::NO_NEXT
-    // Next header field inline
-    } else {
-<<<<<<< HEAD
-        buf[offset]
-    }
-=======
-        *offset += 1;
-        buf[*offset-1]
-    };
-    return next_header_type;
->>>>>>> 88ec034f
-}
-
 /// Maps values of a IPv6 next header field to a corresponding LoWPAN
 /// NHC-encoding extension ID
 fn ip6_nh_to_nhc_eid(next_header: u8) -> Option<u8> {
@@ -632,26 +600,22 @@
         let dst_port: u16 = udp_header[2] as u16 | (udp_header[3] as u16) << 8;
 
         let mut udp_port_nhc = 0;
-        if (src_port & !nhc::UDP_SHORT_PORT_MASK) == nhc::UDP_SHORT_PORT_PREFIX
-            && (dst_port & !nhc::UDP_SHORT_PORT_MASK) == nhc::UDP_SHORT_PORT_PREFIX {
+        if (src_port & !nhc::UDP_4BIT_PORT_MASK) == nhc::UDP_4BIT_PORT
+            && (dst_port & !nhc::UDP_4BIT_PORT_MASK) == nhc::UDP_4BIT_PORT {
             // Both can be compressed to 4 bits
             udp_port_nhc |= nhc::UDP_SRC_PORT_FLAG | nhc::UDP_DST_PORT_FLAG;
             // This should compress the ports to a single 8-bit value,
             // with the source port before the destination port
-<<<<<<< HEAD
             let short_ports: u8 = (((src_port & 0xf) << 4)
                                   | (dst_port & 0xf)) as u8;
-=======
-            let short_ports: u8 = ((src_port & 0xf) | ((dst_port << 4) & 0xf0)) as u8;
->>>>>>> 88ec034f
             buf[*offset] = short_ports;
             *offset += 1;
-        } else if (src_port & !nhc::UDP_PORT_MASK) == nhc::UDP_PORT_PREFIX {
+        } else if (src_port & !nhc::UDP_8BIT_PORT_MASK) == nhc::UDP_8BIT_PORT {
             // Source port compressed to 8 bits, destination port uncompressed
             udp_port_nhc |= nhc::UDP_SRC_PORT_FLAG;
             buf[*offset..*offset + 3].copy_from_slice(&udp_header[0..3]);
             *offset += 3;
-        } else if (dst_port & !nhc::UDP_PORT_MASK) == nhc::UDP_PORT_PREFIX {
+        } else if (dst_port & !nhc::UDP_8BIT_PORT_MASK) == nhc::UDP_8BIT_PORT {
             udp_port_nhc |= nhc::UDP_DST_PORT_FLAG;
             buf[*offset..*offset + 3].copy_from_slice(&udp_header[0..3]);
             *offset += 3;
@@ -685,7 +649,7 @@
                       buf: &[u8],
                       src_mac_addr: MacAddr,
                       dst_mac_addr: MacAddr,
-                      out_buf: &mut [u8])
+                      mut out_buf: &mut [u8])
                       -> Result<(usize, usize), ()> {
         // Get the LOWPAN_IPHC header (the first two bytes are the header)
         let iphc_header_1: u8 = buf[0];
@@ -696,7 +660,6 @@
             mem::transmute(out_buf.as_mut_ptr())
         };
         let mut bytes_written: usize = mem::size_of::<IP6Header>();
-        let mut next_headers: &mut [u8] = &mut out_buf[bytes_written..];
         *ip6_header = IP6Header::new();
 
         // Decompress CID and CIE fields if they exist
@@ -707,8 +670,7 @@
         self.decompress_tf(&mut ip6_header, iphc_header_1, &buf, &mut offset);
 
         // Next Header
-        let (mut is_nhc, mut next_header) = self.decompress_nh(&mut ip6_header,
-                                                               iphc_header_1,
+        let (mut is_nhc, mut next_header) = self.decompress_nh(iphc_header_1,
                                                                &buf,
                                                                &mut offset);
 
@@ -730,11 +692,7 @@
 
         // Note that next_header is already set only if is_nhc is false
         if is_nhc {
-<<<<<<< HEAD
             next_header = nhc_to_ip6_nh(buf[offset]).ok_or(())?;
-=======
-            next_header = nhc_eid_to_ip6_nh(buf[offset]).ok_or(())?;
->>>>>>> 88ec034f
         }
         ip6_header.set_next_header(next_header);
         // While the next header is still compressed
@@ -744,6 +702,9 @@
             // Advance past the LoWPAN NHC byte
             let nhc_header = buf[offset];
             offset += 1;
+
+            // Scoped mutable borrow of out_buf
+            let mut next_headers: &mut [u8] = &mut out_buf[bytes_written..];
 
             match next_header {
                 ip6_nh::IP6 => {
@@ -757,44 +718,25 @@
                     break;
                 },
                 ip6_nh::UDP => {
-<<<<<<< HEAD
                     // UDP length includes UDP header and data in bytes
                     let udp_length = (8 + (buf.len() - offset)) as u16;
-                    // Decompress UDP source and destination ports
+                    // Decompress UDP header fields
                     let (src_port, dst_port) =
                         self.decompress_udp_ports(nhc_header,
                                                   &buf,
                                                   &mut offset);
-                    // Decompress UDP checksum
                     let udp_checksum =
                         self.decompress_udp_checksum(nhc_header,
                                                      &buf,
                                                      &mut offset)?;
 
-                    // TODO: Check endianness
-                    next_headers[0] = (src_port & 0xff) as u8;
-                    next_headers[1] = ((src_port >> 8) & 0xff) as u8;
-                    next_headers[2] = (dst_port & 0xff) as u8;
-                    next_headers[3] = ((dst_port >> 8) & 0xff) as u8;
-                    next_headers[4] = ((udp_length >> 8) & 0xff) as u8;
-                    next_headers[5] = (udp_port & 0xff) as u8;
-                    next_headers[6] = ((udp_checksum >> 8) & 0xff) as u8;
-                    next_headers[7] = (udp_checksum & 0xff) as u8;
-
-                    next_headers = &mut next_headers[8..];
-                    bytes_written += 8;
-=======
-                    // Note that this should be correct, as we do not decompress
-                    // any of the remaining bytes
-                    let len = buf.len() - bytes_written;
-                    let mut udp_header = &mut next_headers[bytes_written..];
-                    self.decompress_udp_ports(next_header, udp_header, &buf, &mut offset);
-                    udp_header[4] = (len >> 8) as u8;
-                    udp_header[5] = (len & 0xf) as u8;
-                    self.decompress_udp_checksum(next_header, udp_header, &buf, &mut offset);
+                    u16_to_slice(htons(src_port), &mut next_headers[0..2]);
+                    u16_to_slice(htons(dst_port), &mut next_headers[2..4]);
+                    u16_to_slice(htons(udp_length), &mut next_headers[4..6]);
+                    u16_to_slice(udp_checksum, &mut next_headers[6..8]);
+
                     bytes_written += 8;
                     break;
->>>>>>> 88ec034f
                 },
                 ip6_nh::FRAGMENT
                 | ip6_nh::HOP_OPTS
@@ -807,31 +749,25 @@
                     // len is the number of octets following the length field
                     let len = buf[offset] as usize;
                     offset += 1;
-<<<<<<< HEAD
-                    // Length in 8-octet units after the first 8 octets
-                    // (per the IPv6 ext hdr spec)
-=======
-                    // Longer than the buffer; error
+
+                    // Check that there is a next header in the buffer,
+                    // which must be the case if the last next header specifies
+                    // NH = 1
                     if offset + len >= buf.len() {
                         return Err(());
                     }
-                    // Length in 8-octet units (per the IPv6 ext hdr spec)
->>>>>>> 88ec034f
+
+                    // Length in 8-octet units after the first 8 octets
+                    // (per the IPv6 ext hdr spec)
                     let mut hdr_len_field = (len - 6) / 8;
                     if (len - 6) % 8 != 0 {
                         hdr_len_field += 1;
                     }
-<<<<<<< HEAD
 
                     // Gets the type of the subsequent next header.  If is_nhc
                     // is true, there must be a LoWPAN NHC header byte,
                     // otherwise there is either an uncompressed next header.
-                    next_header = if offset + len >= buf.len() {
-                        // There is no space for a next header or payload, so
-                        // the header is invalid. If there was NO_NEXT header,
-                        // a validly-compressed packet would have NH = 0
-                        return Err(())
-                    } else if is_nhc {
+                    next_header = if is_nhc {
                         // The next header is LoWPAN NHC-compressed
                         nhc_to_ip6_nh(buf[offset + len]).ok_or(())?
                     } else {
@@ -846,41 +782,21 @@
                     next_headers[2..2 + len]
                         .copy_from_slice(&buf[offset..offset + len]);
 
-                    // TODO: Add Pad1/PadN to fill hdr_len * 8 - len + 6 bytes
-                    next_headers = &mut next_headers[2 + len..];
-                    bytes_written += 2 + len;
-=======
-                    // Gets the type of the subsequent next header. Note that
-                    // if is_nhc is true, then it is an error to not have a 
-                    // next header.
-                    next_header = get_compressed_nh_type(is_nhc, &mut offset, len, &buf);
-                    next_headers[bytes_written] = next_header;
-                    next_headers[bytes_written+1] = hdr_len_field as u8;
-                    bytes_written += 2;
-                    // This copies over the remaining options etc.
-                    next_headers[bytes_written..bytes_written+len]
-                        .copy_from_slice(&buf[offset..offset+len]);
-
                     // Fill in padding
-                    let nbytes_pad = hdr_len_field * 8 - len + 6;
-                    // Pad1
-                    if nbytes_pad == 1 {
-                        next_headers[bytes_written] = 0;
-                        bytes_written += 1;
-                    }
-                    // PadN
-                    if nbytes_pad > 1 {
-                        next_headers[bytes_written] = 1;
-                        next_headers[bytes_written+1] = nbytes_pad as u8 - 2;
-                        bytes_written += 2;
-                        for i in 2..nbytes_pad {
-                            next_headers[bytes_written] = 0;
-                            bytes_written += 1;
+                    let pad_bytes = hdr_len_field * 8 - len + 6;
+                    if pad_bytes == 1 {
+                        // Pad1
+                        next_headers[2 + len] = 0;
+                    } else {
+                        // PadN, 2 <= pad_bytes <= 7
+                        next_headers[2 + len] = 1;
+                        next_headers[2 + len + 1] = pad_bytes as u8 - 2;
+                        for i in 2..pad_bytes {
+                            next_headers[2 + len + i] = 0;
                         }
                     }
 
-                    bytes_written += len;
->>>>>>> 88ec034f
+                    bytes_written += 8 + hdr_len_field * 8;
                     offset += len;
                 },
                 _ => {
@@ -890,7 +806,12 @@
             }
         }
 
-        let total_len = buf.len() - offset + bytes_written - mem::size_of::<IP6Header>();
+        // IPv6 header length field is the size of the IPv6 payload, including
+        // extension headers. This will be the number of bytes not consumed from
+        // the raw LoWPAN-compresed buffer + the number of bytes written that
+        // were not the IPv6 header
+        let total_len = (buf.len() - offset)
+                        + (bytes_written - mem::size_of::<IP6Header>());
         ip6_header.payload_len = ip::htons(total_len as u16);
         Ok((bytes_written, offset))
     }
@@ -949,7 +870,6 @@
     }
 
     fn decompress_nh(&self,
-                     ip6_header: &mut IP6Header,
                      iphc_header: u8,
                      buf: &[u8],
                      offset: &mut usize) -> (bool, u8) {
@@ -1118,7 +1038,7 @@
             // First 64-bits link local prefix, remaining 64 bits carried inline
             iphc::SAM_MODE1 | iphc::DAM_MODE1 => {
                 ip_addr.set_unicast_link_local();
-                ip_addr.0[8..16].copy_from_slice(&buf[*offset..*offset+8]);
+                ip_addr.0[8..16].copy_from_slice(&buf[*offset..*offset + 8]);
                 *offset += 8;
             },
             // First 112 bits elided; First 64 bits link-local prefix, remaining
@@ -1182,82 +1102,52 @@
 
     fn decompress_udp_ports(&self,
                             udp_nhc: u8,
-<<<<<<< HEAD
                             buf: &[u8],
                             offset: &mut usize) -> (u16, u16) {
         let src_compressed = (udp_nhc & nhc::UDP_SRC_PORT_FLAG) != 0;
         let dst_compressed = (udp_nhc & nhc::UDP_DST_PORT_FLAG) != 0;
 
-        let mut src_port: u16 = 0;
-        let mut dst_port: u16 = 0;
-        if src_compresed && dst_compressed {
+        let src_port: u16;
+        let dst_port: u16;
+        if src_compressed && dst_compressed {
             // Both src and dst are compressed to 4 bits
             let src_short = ((buf[*offset] >> 4) & 0xf) as u16;
             let dst_short = (buf[*offset] & 0xf) as u16;
+            src_port = nhc::UDP_4BIT_PORT | src_short;
+            dst_port = nhc::UDP_4BIT_PORT | dst_short;
             *offset += 1;
-
-            src_port = nhc::UDP_SHORT_PORT_PREFIX | src_short;
-            dst_port = nhc::UDP_SHORT_PORT_PREFIX | dst_short;
         } else if src_compressed {
             // Source port is compressed to 8 bits
-            src_port = nhc::UDP_PORT_PREFIX | (buf[*offset] as u16);
+            src_port = nhc::UDP_8BIT_PORT | (buf[*offset] as u16);
             // Destination port is uncompressed
-            dst_port = buf[*offset + 1..*offset]
-=======
-                            udp_header: &mut [u8],
-                            buf: &[u8],
-                            offset: &mut usize) {
-
-        // TODO: Make/rename constants
-        let mode = udp_nhc & 0b11;
-        // Both inline
-        if mode == 0 {
-            udp_header[0..4].copy_from_slice(&buf[*offset..*offset+4]);
+            dst_port = ntohs(slice_to_u16(&buf[*offset + 1..*offset + 3]));
+            *offset += 3;
+        } else if dst_compressed {
+            // Source port is uncompressed
+            src_port = ntohs(slice_to_u16(&buf[*offset..*offset + 2]));
+            // Destination port is compressed to 8 bits
+            dst_port = nhc::UDP_8BIT_PORT | (buf[*offset + 2] as u16);
+            *offset += 3;
+        } else {
+            // Both ports are uncompressed
+            src_port = ntohs(slice_to_u16(&buf[*offset..*offset + 2]));
+            dst_port = ntohs(slice_to_u16(&buf[*offset + 2..*offset + 4]));
             *offset += 4;
-        // Both compressed
-        } else if mode == 0b11 {
-            let mut source: u8 = 0xb0;
-            let mut dest: u8 = 0xb0;
-            source |= buf[*offset] & 0xf;
-            dest |= buf[*offset] >> 4;
-            *offset += 1;
-            udp_header[0] = 0xf0;
-            udp_header[1] = source;
-            udp_header[2] = 0xf0;
-            udp_header[3] = dest;
-        // Source port compressed
-        } else if mode == nhc::UDP_SRC_PORT_FLAG {
-            // Source port
-            udp_header[0] = 0xf0;
-            udp_header[1] = buf[*offset];
-            // Dest port
-            udp_header[2] = buf[*offset+1];
-            udp_header[3] = buf[*offset+2];
-            *offset += 3;
-        // Dest port compressed
-        } else {
-            // Source port
-            udp_header[0] = buf[*offset];
-            udp_header[1] = buf[*offset+1];
-            // Dest port
-            udp_header[2] = 0xf0;
-            udp_header[3] = buf[*offset+2];
-            *offset += 3;
-        }
+        }
+        (src_port, dst_port)
     }
 
     fn decompress_udp_checksum(&self,
                                udp_nhc: u8,
-                               udp_header: &mut [u8],
                                buf: &[u8],
-                               offset: &mut usize) {
-        if (udp_nhc & nhc::UDP_CHKSUM_FLAG) != 0 {
-            // TODO: Error
-        } else {
-            udp_header[6] = buf[*offset];
-            udp_header[7] = buf[*offset+1];
+                               offset: &mut usize) -> Result<u16, ()> {
+        if udp_nhc & nhc::UDP_CHECKSUM_FLAG != 0 {
+            // UDP checksum elision is not supported
+            Err(())
+        } else {
+            let checksum = slice_to_u16(&buf[*offset..*offset + 2]);
             *offset += 2;
->>>>>>> 88ec034f
+            Ok(checksum)
         }
     }
 }