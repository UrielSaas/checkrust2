use core::prelude::*;
use core::intrinsics;
use hil::{uart, Controller};
use hil::uart::Parity;
use nvic;
use pm::{self, Clock, PBAClock};
use chip;
<<<<<<< HEAD
use hil::queue;
=======
>>>>>>> 984d8225

pub static mut USART3_INTERRUPT : bool = false;

#[repr(C, packed)]
struct UsartRegisters {
    cr: u32,
    mr: u32,
    ier: u32,
    idr: u32,
    imr: u32,
    csr: u32,
    rhr: u32,
    thr: u32,
    brgr: u32, // 0x20
    rtor: u32,
    ttgr: u32,
    reserved0: [u32; 5],
    fidi: u32, // 0x40
    ner: u32,
    reserved1: u32,
    ifr: u32,
    man: u32,
    linmr: u32,
    linir: u32,
    linbrr: u32,
    wpmr: u32,
    wpsr: u32,
    version: u32
}

const SIZE: usize = 0x4000;
const BASE_ADDRESS: usize = 0x40024000;

#[derive(Copy,Clone)]
pub enum Location {
    USART0, USART1, USART2, USART3
}

pub struct USART {
    regs: &'static mut UsartRegisters,
    client: Option<&'static mut uart::Reader>,
    clock: Clock,
    nvic: nvic::NvicIdx,
}

pub struct USARTParams {
    pub client: &'static mut uart::Reader,
    pub baud_rate: u32,
    pub data_bits: u8,
    pub parity: Parity
}

impl Controller for USART {
    type Config = USARTParams;

    fn configure(&mut self, params: USARTParams) {
        self.client = Some(params.client);
        let chrl = ((params.data_bits - 1) & 0x3) as u32;
        let mode = 0 /* mode */
            | 0 << 4 /*USCLKS*/
            | chrl << 6 /* Character Length */
            | (params.parity as u32) << 9 /* Parity */
            | 0 << 12; /* Number of stop bits = 1 */;

        self.enable_clock();
        self.set_baud_rate(params.baud_rate);
        self.set_mode(mode);
        volatile!(self.regs.ttgr = 4);
        self.enable_rx_interrupts();
    }
}

impl USART {
    pub fn new(location: Location) -> USART {
        let address = BASE_ADDRESS + (location as usize) * SIZE;

        let pba_clock = match location {
            Location::USART0 => PBAClock::USART0,
            Location::USART1 => PBAClock::USART1,
            Location::USART2 => PBAClock::USART2,
            Location::USART3 => PBAClock::USART3,
        };

        let nvic = match location {
            Location::USART0 => nvic::NvicIdx::USART0,
            Location::USART1 => nvic::NvicIdx::USART1,
            Location::USART2 => nvic::NvicIdx::USART2,
            Location::USART3 => nvic::NvicIdx::USART3
        };


        USART {
            regs: unsafe { intrinsics::transmute(address) },
            clock: Clock::PBA(pba_clock),
            nvic: nvic,
            client: None
        }
    }

    fn set_baud_rate(&mut self, baud_rate: u32) {
        let cd = 48000000 / (16 * baud_rate);
        volatile!(self.regs.brgr = cd);
    }

    fn set_mode(&mut self, mode: u32) {
        volatile!(self.regs.mr = mode);
    }

    fn enable_clock(&self) {
        unsafe {
            pm::enable_clock(self.clock);
        }
    }

    fn enable_nvic(&self) {
        unsafe {
            nvic::enable(self.nvic);
        }
    }

    fn disable_nvic(&self) {
        unsafe {
            nvic::disable(self.nvic);
        }
    }

    #[inline(never)]
    pub fn enable_rx_interrupts(&mut self) {
        self.enable_nvic();
        volatile!(self.regs.ier = 1 as u32);
    }

    pub fn enable_tx_interrupts(&mut self) {
        self.enable_nvic();
        volatile!(self.regs.ier = 2 as u32);
    }

    pub fn disable_rx_interrupts(&mut self) {
        self.disable_nvic();
        volatile!(self.regs.idr = 1 as u32);
    }

    pub fn handle_interrupt(&mut self) {
        use hil::uart::UART;
        if self.rx_ready() {
            let c = volatile!(self.regs.rhr) as u8;
            match self.client {
                Some(ref mut client) => {client.read_done(c)},
                None => {}
            }
        }
    }

    pub fn reset_rx(&mut self) {
        volatile!(self.regs.cr = 1 << 2);
    }

}

impl uart::UART for USART {
    fn init(&mut self, params: uart::UARTParams) {
        let chrl = ((params.data_bits - 1) & 0x3) as u32;
        let mode = 0 /* mode */
            | 0 << 4 /*USCLKS*/
            | chrl << 6 /* Character Length */
            | (params.parity as u32) << 9 /* Parity */
            | 0 << 12; /* Number of stop bits = 1 */;

        self.enable_clock();
        self.set_baud_rate(params.baud_rate);
        self.set_mode(mode);
        volatile!(self.regs.ttgr = 4);
    }

    fn send_byte(&mut self, byte: u8) {
        while !self.tx_ready() {}
        volatile!(self.regs.thr = byte as u32);
    }

    fn rx_ready(&self) -> bool {
        volatile!(self.regs.csr) & 0b1 != 0
    }

    fn tx_ready(&self) -> bool {
        volatile!(self.regs.csr) & 0b10 != 0
    }


    fn read_byte(&self) -> u8 {
        while !self.rx_ready() {}
        unsafe {
            intrinsics::volatile_load(&self.regs.rhr) as u8
        }
    }

    fn enable_rx(&mut self) {
        volatile!(self.regs.cr = 1 << 4);
    }

    fn disable_rx(&mut self) {
        volatile!(self.regs.cr = 1 << 5);
    }

    fn enable_tx(&mut self) {
        volatile!(self.regs.cr = 1 << 6);
    }

    fn disable_tx(&mut self) {
        volatile!(self.regs.cr = 1 << 7);
    }

}

#[no_mangle]
#[allow(non_snake_case)]
pub unsafe extern fn USART3_Handler() {
<<<<<<< HEAD
    nvic::disable(nvic::NvicIdx::USART3);
    let chip = chip::CHIP.as_mut().unwrap();
    let q = &mut chip.queue as &mut queue::Queue<nvic::NvicIdx>;
    q.enqueue(nvic::NvicIdx::USART3);
=======
    use common::Queue;

    nvic::disable(nvic::NvicIdx::USART3);
    chip::CHIP.as_mut().map(|chip| {
        chip.queue.enqueue(nvic::NvicIdx::USART3)
    });
>>>>>>> 984d8225
}
<|MERGE_RESOLUTION|>--- conflicted
+++ resolved
@@ -5,10 +5,6 @@
 use nvic;
 use pm::{self, Clock, PBAClock};
 use chip;
-<<<<<<< HEAD
-use hil::queue;
-=======
->>>>>>> 984d8225
 
 pub static mut USART3_INTERRUPT : bool = false;
 
@@ -225,17 +221,10 @@
 #[no_mangle]
 #[allow(non_snake_case)]
 pub unsafe extern fn USART3_Handler() {
-<<<<<<< HEAD
-    nvic::disable(nvic::NvicIdx::USART3);
-    let chip = chip::CHIP.as_mut().unwrap();
-    let q = &mut chip.queue as &mut queue::Queue<nvic::NvicIdx>;
-    q.enqueue(nvic::NvicIdx::USART3);
-=======
     use common::Queue;
 
     nvic::disable(nvic::NvicIdx::USART3);
     chip::CHIP.as_mut().map(|chip| {
         chip.queue.enqueue(nvic::NvicIdx::USART3)
     });
->>>>>>> 984d8225
-}
+}
