--- conflicted
+++ resolved
@@ -1,11 +1,7 @@
 /* Memory layout for the STM32F401CCU6
  * rom = 256KiB (LENGTH = 0x00040000)
  * kernel = 150KiB
-<<<<<<< HEAD
- * user = 102KiB
-=======
  * user = 106KiB
->>>>>>> 9867d128
  * ram = 64KiB */
 
 MEMORY
