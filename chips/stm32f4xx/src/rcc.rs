--- conflicted
+++ resolved
@@ -1263,31 +1263,10 @@
 #[derive(Clone, Copy, PartialEq, Debug)]
 pub enum SysClockSource {
     HSI = 0b00,
-<<<<<<< HEAD
-    // HSE is not supported yet.
-    //HSE = 0b01,
-    PLLCLK = 0b10,
-    // NOTE: not all STM32F4xx boards support this source.
-    //PPLLR,
-}
-
-impl TryFrom<u32> for SysClockSource {
-    type Error = &'static str;
-
-    fn try_from(value: u32) -> Result<Self, Self::Error> {
-        match value {
-            0b00 => Ok(SysClockSource::HSI),
-            //0b01 => Ok(SysClockSource::HSE),
-            0b10 => Ok(SysClockSource::PLLCLK),
-            _ => Err("Invalid value for SysClockSource::try_from"),
-        }
-    }
-=======
     //HSE = 0b01, Uncomment this when support for HSE is added
     PLL = 0b10,
     // NOTE: not all STM32F4xx boards support this source.
     //PPLLR = 0b11, Uncomment this when support for PPLLR is added
->>>>>>> a26614ee
 }
 
 #[derive(Clone, Copy, PartialEq, Debug)]
