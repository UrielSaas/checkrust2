--- conflicted
+++ resolved
@@ -34,8 +34,7 @@
     /// `static_memory` argument to allow the board initialization code to pass
     /// in references to static memory that the component will use to setup the
     /// Output type object.
-<<<<<<< HEAD
-    unsafe fn finalize(&mut self, static_memory: Self::StaticInput) -> Self::Output;
+    unsafe fn finalize(self, static_memory: Self::StaticInput) -> Self::Output;
 }
 
 pub trait CreateComponent {
@@ -44,7 +43,4 @@
     type Output;
 
     unsafe fn create(input: Self::Input, static_input: Self::StaticInput) -> Self::Output;
-=======
-    unsafe fn finalize(self, static_memory: Self::StaticInput) -> Self::Output;
->>>>>>> fbc863fa
 }