--- conflicted
+++ resolved
@@ -3,13 +3,12 @@
 use rtc;
 
 use gpio;
-<<<<<<< HEAD
+
 //use peripheral_interrupts::NvicIdx;
 use nvic::NvicIdx;
-=======
+
 use timer;
-use peripheral_interrupts::NvicIdx;
->>>>>>> 9dcf92d1c00ef8fd4fa422cfe04d12850b7da8cf
+
 
 const IQ_SIZE: usize = 100;
 static mut IQ_BUF : [NvicIdx; IQ_SIZE] = [NvicIdx::POWER_CLOCK; IQ_SIZE];
