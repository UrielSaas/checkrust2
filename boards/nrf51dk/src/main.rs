--- conflicted
+++ resolved
@@ -234,21 +234,6 @@
     nrf51::aes_ccm::AESCCM.ccm_init();
     nrf51::aes_ccm::AESCCM.set_client(aes_ccm);
 
-<<<<<<< HEAD
-    let aes_ccm = static_init!(
-        capsules::crypto::Crypto<'static, nrf51::aes_ccm::AesCCM>,
-        capsules::crypto::Crypto::new(&mut nrf51::aes_ccm::AESCCM, kernel::Container::create(), &mut capsules::crypto::BUF), 128/8);
-    nrf51::aes_ccm::AESCCM.ccm_init();
-    nrf51::aes_ccm::AESCCM.set_client(aes_ccm);
-
-    let aes_ccm = static_init!(
-        capsules::crypto::Crypto<'static, nrf51::aes_ccm::AesCCM>,
-        capsules::crypto::Crypto::new(&mut nrf51::aes_ccm::AESCCM, kernel::Container::create(), &mut capsules::crypto::BUF), 128/8);
-    nrf51::aes_ccm::AESCCM.ccm_init();
-    nrf51::aes_ccm::AESCCM.set_client(aes_ccm);
-
-=======
->>>>>>> 6f7c4f9d
     // Start all of the clocks. Low power operation will require a better
     // approach than this.
     nrf51::clock::CLOCK.low_stop();
