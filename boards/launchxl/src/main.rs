--- conflicted
+++ resolved
@@ -3,18 +3,17 @@
 #![feature(lang_items, asm, panic_implementation)]
 
 extern crate capsules;
+extern crate cortexm4;
+
 extern crate cc26x2;
-extern crate cortexm4;
-extern crate fixedvec;
 
 #[allow(unused_imports)]
 #[macro_use(create_capability, debug, debug_gpio, static_init)]
 extern crate kernel;
+
 use capsules::virtual_uart::{UartDevice, UartMux};
 use cc26x2::aon;
-use cc26x2::aux;
 use cc26x2::prcm;
-use cc26x2::radio;
 use kernel::capabilities;
 use kernel::hil;
 use kernel::hil::entropy::Entropy32;
@@ -22,14 +21,12 @@
 
 #[macro_use]
 pub mod io;
+
 #[allow(dead_code)]
 mod i2c_tests;
-<<<<<<< HEAD
-=======
 #[allow(dead_code)]
 mod uart_echo;
 
->>>>>>> 6110685b
 // How should the kernel respond when a process faults.
 const FAULT_RESPONSE: kernel::procs::FaultResponse = kernel::procs::FaultResponse::Panic;
 
@@ -55,15 +52,7 @@
         'static,
         capsules::virtual_alarm::VirtualMuxAlarm<'static, cc26x2::rtc::Rtc>,
     >,
-<<<<<<< HEAD
-    rng: &'static capsules::rng::SimpleRng<'static, cc26x2::trng::Trng>,
-    radio: &'static capsules::simple_rfcore::VirtualRadioDriver<
-        'static,
-        cc26x2::radio::subghz::Radio,
-    >,
-=======
     rng: &'static capsules::rng::RngDriver<'static>,
->>>>>>> 6110685b
 }
 
 impl kernel::Platform for Platform {
@@ -78,13 +67,10 @@
             capsules::button::DRIVER_NUM => f(Some(self.button)),
             capsules::alarm::DRIVER_NUM => f(Some(self.alarm)),
             capsules::rng::DRIVER_NUM => f(Some(self.rng)),
-            capsules::virtual_rfcore::DRIVER_NUM => f(Some(self.radio)),
             _ => f(None),
         }
     }
 }
-
-static mut HELIUM_BUF: [u8; 128] = [0x00; 128];
 
 /// Booster pack standard pinout
 ///
@@ -191,16 +177,11 @@
     // Setup AON event defaults
     aon::AON.setup();
 
-    // Setup AUX event and Acive power mode
-    aux::AUX_CTL.setup();
-
     // Power on peripherals (eg. GPIO)
     prcm::Power::enable_domain(prcm::PowerDomain::Peripherals);
 
     // Wait for it to turn on until we continue
     while !prcm::Power::is_enabled(prcm::PowerDomain::Peripherals) {}
-
-    prcm::Power::enable_domain(prcm::PowerDomain::Serial);
 
     let board_kernel = static_init!(kernel::Kernel, kernel::Kernel::new(&PROCESSES));
 
@@ -357,19 +338,10 @@
     );
     virtual_alarm1.set_client(alarm);
 
-<<<<<<< HEAD
-    let virtual_alarm2 = static_init!(
-        capsules::virtual_alarm::VirtualMuxAlarm<'static, cc26x2::rtc::Rtc>,
-        capsules::virtual_alarm::VirtualMuxAlarm::new(mux_alarm)
-    );
-    virtual_alarm2.set_client(alarm);
-
-=======
     let entropy_to_random = static_init!(
         capsules::rng::Entropy32ToRandom<'static>,
         capsules::rng::Entropy32ToRandom::new(&cc26x2::trng::TRNG)
     );
->>>>>>> 6110685b
     let rng = static_init!(
         capsules::rng::RngDriver<'static>,
         capsules::rng::RngDriver::new(
@@ -377,32 +349,8 @@
             board_kernel.create_grant(&memory_allocation_capability)
         )
     );
-<<<<<<< HEAD
-
-    radio::RFC.set_client(&radio::RADIO);
-
-    let virtual_radio = static_init!(
-        capsules::simple_rfcore::VirtualRadioDriver<'static, cc26x2::radio::subghz::Radio>,
-        capsules::simple_rfcore::VirtualRadioDriver::new(
-            &cc26x2::radio::RADIO,
-            board_kernel.create_grant(&memory_allocation_capability),
-            &mut HELIUM_BUF
-        )
-    );
-
-    kernel::hil::radio_client::RadioDriver::set_transmit_client(&radio::RADIO, virtual_radio);
-    kernel::hil::radio_client::RadioDriver::set_receive_client(
-        &radio::RADIO,
-        virtual_radio,
-        &mut HELIUM_BUF,
-    );
-
-    let rfc = &cc26x2::radio::RADIO;
-    rfc.test_power_up();
-=======
     cc26x2::trng::TRNG.set_client(entropy_to_random);
     entropy_to_random.set_client(rng);
->>>>>>> 6110685b
 
     let launchxl = Platform {
         console,
@@ -411,7 +359,6 @@
         button,
         alarm,
         rng,
-        radio: virtual_radio,
     };
 
     let chip = cc26x2::chip::Cc26X2::new();
