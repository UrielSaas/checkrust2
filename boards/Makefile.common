--- conflicted
+++ resolved
@@ -56,12 +56,7 @@
 #   and the downside to `all` is that different functions in the code can end up
 #   with the same address in the binary. However, it can save a fair bit of code
 #   size.
-<<<<<<< HEAD
-
-RUSTC_FLAGS += \
-=======
 RUSTC_FLAGS ?= \
->>>>>>> fd75d3a9
   -C link-arg=-Tlayout.ld \
   -C linker=rust-lld \
   -C linker-flavor=ld.lld \
