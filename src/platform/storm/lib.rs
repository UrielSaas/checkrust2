--- conflicted
+++ resolved
@@ -13,7 +13,6 @@
 use hil::adc::AdcImpl;
 use hil::Controller;
 use sam4l::*;
-<<<<<<< HEAD
 
 pub fn print_val(firestorm: &'static mut Firestorm, val: u32) {
   firestorm.console.putstr("0x");
@@ -46,13 +45,6 @@
   firestorm: &'static mut Firestorm,
   led: &'static mut hil::led::Led,
   id: u32
-=======
-
-pub static mut ADC  : Option<adc::Adc> = None;
-
-pub struct TestRequest {
-  chan: u8
->>>>>>> 984d8225
 }
 
 impl hil::timer::TimerCB for TestTimer {
@@ -133,14 +125,10 @@
 
 pub struct Firestorm {
     chip: &'static mut chip::Sam4l,
-<<<<<<< HEAD
-    console: drivers::console::Console<usart::USART>,
-=======
     console: drivers::console::Console<sam4l::usart::USART>,
->>>>>>> 984d8225
     gpio: drivers::gpio::GPIO<[&'static mut hil::gpio::GPIOPin; 14]>,
+    tmp006: drivers::tmp006::TMP006<sam4l::i2c::I2CDevice>,
     led: &'static mut hil::led::Led,
-    tmp006: drivers::tmp006::TMP006<sam4l::i2c::I2CDevice>,
     timer: hil::timer::TimerMux
 }
 
@@ -169,7 +157,6 @@
 pub unsafe fn init() -> &'static mut Firestorm {
     chip::CHIP = Some(chip::Sam4l::new());
     let chip = chip::CHIP.as_mut().unwrap();
-<<<<<<< HEAD
     LED = Some(hil::led::LedHigh {pin: &mut PINC10});
     let mut led = LED.as_mut().unwrap() as &mut hil::led::Led;
     let ast: &'static mut hil::alarm::Alarm  = &mut chip.ast;
@@ -177,9 +164,6 @@
     chip.ast.select_clock(sam4l::ast::Clock::ClockRCSys);
     chip.ast.set_prescalar(0);
     chip.ast.clear_alarm();
-=======
-
->>>>>>> 984d8225
     FIRESTORM = Some(Firestorm {
         chip: chip,
         console: drivers::console::Console::new(&mut chip.usarts[3]),
