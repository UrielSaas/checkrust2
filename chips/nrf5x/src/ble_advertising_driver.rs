//! Bluetooth Low Energy Advertising Driver
//!
//! A system call driver that exposes the Bluetooth Low Energy advertising
//! channel. The driver generates a unique static address for each process,
//! allowing each process to act as its own device and send or scan for
//! advertisements. Timing of advertising or scanning events is handled by the
//! driver but processes can request an advertising or scanning interval.
//! Processes can also control the TX power used for their advertisements.
//!
//! Data payloads are limited to 31 bytes since the maximum advertising channel
//! protocol data unit (PDU) is 37 bytes and includes a 6-byte header.
//!
//! ### Allow system call
//! The allow systems calls are used for buffers from allocated by userland
//!
//!
//! There are three different buffers:
//!
//! * Bluetooth Low Energy Gap Types
//! * Passive Scanner
//! * Advertisement
//!
//!
//! The following allow numbers are supported:
//!
//! * 1: «Flags»
//! Bluetooth Core Specification:Vol. 3, Part C, section 8.1.3
//! * 2: «Incomplete List of 16-bit Service Class UUIDs»
//! Bluetooth Core Specification:Vol. 3, Part C, section 8.1.1
//! * 4: «Incomplete List of 32-bit Service Class UUIDs»
//! Bluetooth Core Specification:Vol. 3, Part C, section 8.1.1
//! * 5: «Complete List of 32-bit Service Class UUIDs»
//! Bluetooth Core Specification:Vol. 3, Part C, section 8.1.1
//! * 6: «Incomplete List of 128-bit Service Class UUIDs»
//! Bluetooth Core Specification:Vol. 3, Part C, section 8.1.1
//! * 7: «Complete List of 128-bit Service Class UUIDs»
//! Bluetooth Core Specification:Vol. 3, Part C, section 8.1.1
//! * 8: «Shortened Local Name»
//! Bluetooth Core Specification:Vol. 3, Part C, section 8.1.2
//! * 9: «Complete Local Name»
//! Bluetooth Core Specification:Vol. 3, Part C, section 8.1.2
//! * 10`: «Tx Power Level»
//! Bluetooth Core Specification:Vol. 3, Part C, section 8.1.5
//! * 16: «Device ID» Device ID Profile v1.3 or later
//! * 18`: «Slave Connection Interval Range»
//! Bluetooth Core Specification:Vol. 3, Part C, sections 11.1.8 and 18.8
//! * 20: «List of 16-bit Service Solicitation UUIDs»
//! Bluetooth Core Specification:Vol. 3, Part C, sections 11.1.9 and 18.9
//! * 21: «List of 128-bit Service Solicitation UUIDs»
//! Bluetooth Core Specification:Vol. 3, Part C, sections 11.1.9 and 18.9
//! * 22: «Service Data»
//! Bluetooth Core Specification:Vol. 3, Part C, sections 11.1.10 and 18.10
//! * 25: «Appearance»
//! Bluetooth Core Specification:Core Specification Supplement, Part A, section 1.12
//! * 26: «Advertising Interval»
//! Bluetooth Core Specification:Core Specification Supplement, Part A, section 1.15
//! * 49: Passive Scanning
//! * 50: Advertising
//! * 255: «Manufacturer Specific Data» Bluetooth Core Specification:Vol. 3, Part C, section 8.1.4
//!
//! The possible return codes from the 'allow' system call indicate the following:
//!
//! * SUCCESS: The buffer has successfully been filled
//! * ENOSUPPORT: Invalid allow_num
//! * ENOMEM: No sufficient memory available
//! * EINVAL: Invalid address of the buffer or other error
//! * EBUSY: The driver is currently busy with other tasks
//! * ENOSUPPORT: The operation is not supported
//!
//! ### Subscribe system call
//!  The 'subscribe' system call supports two arguments `subscribe_num' and 'callback'.
//! 'subscribe' is used to specify the specific operation, currently:
//!
//! * 0: provides a callback user-space when a device scanning for advertisements
//!      and the callback is used to invoke user-space processes.
//!
//! The possible return codes from the 'allow' system call indicate the following:
//!
//! * ENOMEM:    Not sufficient amount memory
//! * EINVAL:    Invalid operation
//!
//! ### Command system call
//! The `command` system call supports two arguments `cmd` and 'sub_cmd'.
//! 'cmd' is used to specify the specific operation, currently
//! the following cmd's are supported:
//!
//! * 0: start advertisement
//! * 1: stop advertisement
//! * 2: configure tx power
//! * 3: configure advertisement interval
//! * 4: clear the advertisement payload
//! * 5: start scanning
//! * 6: initialize driver
//!
//! The possible return codes from the 'command' system call indicate the following:
//!
//! * SUCCESS:      The command was successful
//! * EBUSY:        The driver is currently busy with other tasks
//! * ENOSUPPORT:   The operation is not supported
//!
//! Usage
//! -----
//! ```
//! Advertisement:
//!
//!           +-------------------------------+
//!           | Initilize Advertisement Buffer|
//!           +-------------------------------+
//!                          |
//!           +-------------------------------+
//!           | Request BLE Address           |
//!           +-------------------------------+
//!                          |
//!           +-------------------------------+
//!           | Configure  ADV_TYPE           |
//!           +-------------------------------+
//!                          |
//!           +-------------------------------+
//!           | Start Advertising             |
//!           +-------------------------------+
//!                          |
//!           +-------------------------------+
//!           | Configure Alarm               |------------|
//!           +-------------------------------+            |
//!                          |                             |
//!           +-------------------------------+            |
//!           | Send Packet                   |------------|
//!           +-------------------------------+
//!
//! Client
//!           +-------------------------------+
//!           | Packet Sent or Error          |------------|
//!           +-------------------------------+            |
//!                         |                              |
//!           +-------------------------------+            |
//!           | Notify BLE Driver             |------------|
//!           +-------------------------------+
//!
//! ```
//!
//! ```
//! Passive Scanning:
//!
//!           +-----------------------+
//!           | Configure Callback    |
//!           +-----------------------+
//!                      |
//!           +-----------------------+
//!           | Initilize Scan Buffer |
//!           +-----------------------+
//!                      |
//!           +-----------------------+
//!           | Start Passive Scanning|
//!           +-----------------------+
//!                      |
//!           +-----------------------+
//!           | Configure Alarm       |--------------|
//!           +-----------------------+              |
//!                      |                           |
//!           +-----------------------+              |
//!           | Receive Packet        |--------------|
//!           +-----------------------+
//!
//! Client
//!           +-------------------------------+
//!           | Packet Received or Error      |------------|
//!           +-------------------------------+            |
//!                         |                              |
//!           +-------------------------------+            |
//!           | Notify BLE Driver             |------------|
//!           +-------------------------------+
//! ```
//!
//! You need a device that provides the `nrf5x::ble_advertising_hil::BleAdvertisementDriver` trait
//! along with a virtual timer to perform events and not block the entire kernel
//!
//! ```rust
//!     let ble_radio = static_init!(
//!     nrf5x::ble_advertising_driver::BLE
//!     <'static, nrf52::radio::Radio, VirtualMuxAlarm<'static, Rtc>>,
//!     nrf5x::ble_advertising_driver::BLE::new(
//!         &mut nrf52::radio::RADIO,
//!     kernel::Grant::create(),
//!         &mut nrf5x::ble_advertising_driver::BUF,
//!         ble_radio_virtual_alarm));
//!    nrf5x::ble_advertising_hil::BleAdvertisementDriver::set_rx_client(&nrf52::radio::RADIO,
//!                                                                      ble_radio);
//!    nrf5x::ble_advertising_hil::BleAdvertisementDriver::set_tx_client(&nrf52::radio::RADIO,
//!                                                                      ble_radio);
//!    ble_radio_virtual_alarm.set_client(ble_radio);
//! ```
//!
//! ### Authors
//! * Niklas Adolfsson <niklasadolfsson1@gmail.com>
//! * Fredrik Nilsson <frednils@student.chalmers.se>
//! * Date: June 22, 2017


use ble_advertising_hil;
use ble_advertising_hil::RadioChannel;
use ble_connection::ConnectionData;
use core::cell::Cell;
use core::cmp;
use core::fmt;
use kernel;
use kernel::hil::time::Frequency;
use kernel::returncode::ReturnCode;
use ble_event_handler::BLEEventHandler;
use ble_event_handler::BLESender;

/// Syscall Number
pub const DRIVER_NUM: usize = 0x03_00_00;

pub static mut BUF: [u8; PACKET_LENGTH] = [0; PACKET_LENGTH];

#[allow(unused)]
struct BLEGap(BLEGapType);

enum AllowType {
    BLEGap(BLEGapType),
    PassiveScanning,
    InitAdvertisementBuffer,
}

impl AllowType {
    fn from_usize(n: usize) -> Option<AllowType> {
        match n {
            0x01 => Some(AllowType::BLEGap(BLEGapType::Flags)),
            0x02 => Some(AllowType::BLEGap(BLEGapType::IncompleteList16BitServiceIDs)),
            0x03 => Some(AllowType::BLEGap(BLEGapType::CompleteList16BitServiceIDs)),
            0x04 => Some(AllowType::BLEGap(BLEGapType::IncompleteList32BitServiceIDs)),
            0x05 => Some(AllowType::BLEGap(BLEGapType::CompleteList32BitServiceIDs)),
            0x06 => Some(AllowType::BLEGap(
                BLEGapType::IncompleteList128BitServiceIDs,
            )),
            0x07 => Some(AllowType::BLEGap(BLEGapType::CompleteList128BitServiceIDs)),
            0x08 => Some(AllowType::BLEGap(BLEGapType::ShortedLocalName)),
            0x09 => Some(AllowType::BLEGap(BLEGapType::CompleteLocalName)),
            0x0A => Some(AllowType::BLEGap(BLEGapType::TxPowerLevel)),
            0x10 => Some(AllowType::BLEGap(BLEGapType::DeviceId)),
            0x12 => Some(AllowType::BLEGap(BLEGapType::SlaveConnectionIntervalRange)),
            0x14 => Some(AllowType::BLEGap(BLEGapType::List16BitSolicitationIDs)),
            0x15 => Some(AllowType::BLEGap(BLEGapType::List128BitSolicitationIDs)),
            0x16 => Some(AllowType::BLEGap(BLEGapType::ServiceData)),
            0x19 => Some(AllowType::BLEGap(BLEGapType::Appearance)),
            0x1A => Some(AllowType::BLEGap(BLEGapType::AdvertisingInterval)),
            0x31 => Some(AllowType::PassiveScanning),
            0x32 => Some(AllowType::InitAdvertisementBuffer),
            0xFF => Some(AllowType::BLEGap(BLEGapType::ManufacturerSpecificData)),
            _ => None,
        }
    }
}

// Gap Types only the ones that are defined in libtock are defined here
#[derive(Debug, PartialEq, Copy, Clone)]
#[repr(usize)]
enum BLEGapType {
    Flags = 0x01,
    IncompleteList16BitServiceIDs = 0x02,
    CompleteList16BitServiceIDs = 0x03,
    IncompleteList32BitServiceIDs = 0x04,
    CompleteList32BitServiceIDs = 0x05,
    IncompleteList128BitServiceIDs = 0x06,
    CompleteList128BitServiceIDs = 0x07,
    ShortedLocalName = 0x08,
    CompleteLocalName = 0x09,
    TxPowerLevel = 0x0A,
    DeviceId = 0x10,
    SlaveConnectionIntervalRange = 0x12,
    List16BitSolicitationIDs = 0x14,
    List128BitSolicitationIDs = 0x15,
    ServiceData = 0x16,
    Appearance = 0x19,
    AdvertisingInterval = 0x1A,
    ManufacturerSpecificData = 0xFF,
}

macro_rules! set_hop_and_sca {
	($hop:expr, $sca:expr) => {{
		if $hop >= 0 && $hop < 0b100000 && $sca >= 0 && $sca < 0b1000{
			Some($hop | ($sca << 5))
		} else {
			None
		}
	}};
}


pub struct LLData {
    aa: [u8; 4],
    crc_init: [u8; 3],
    pub win_size: u8,
    pub win_offset: u16,
    pub interval: u16,
    pub latency: u16,
    pub timeout: u16,
    pub chm: [u8; 5],
    pub hop_and_sca: u8 // hops 5 bits, sca 3 bits
}

impl fmt::Debug for LLData {
    fn fmt(&self, f: &mut fmt::Formatter) -> fmt::Result {
        write!(f, "LLData {{ aa: {:0>2x}:{:0>2x}:{:0>2x}:{:0>2x}, crc_init: {:0>2x}{:0>2x}{:0>2x}, win_size: {}, win_offset: {:0>4x}, interval: {:0>4x}, latency: {:0>4x}, timeout: {:0>4x}, chm: {:0>2x}{:0>2x}{:0>2x}{:0>2x}{:0>2x}, hop: {}, sca: {:0>3b} }}",
               self.aa[0], self.aa[1], self.aa[2], self.aa[3],
               self.crc_init[0], self.crc_init[1], self.crc_init[2],
               self.win_size,
               self.win_offset,
               self.interval,
                self.latency,
                self.timeout,
               self.chm[0], self.chm[1], self.chm[2], self.chm[3], self.chm[4],
                self.hop_and_sca & 0b11111, // Hop
               (self.hop_and_sca & 0b11100000) >> 5, // sca

        )
    }
}

impl LLData {
    pub fn new() -> LLData {
        LLData {
            aa: [0x33, 0x19, 0x32, 0x66], // TODO Implement with 20 bits of entropy: p. 2564
            crc_init: [0x27, 0x01, 0x11], // TODO Implement with 20 bits of entropy: p. 2578
            win_size: 0x03,
            win_offset: 0x0d00,
            interval: 0x1800,
            latency: 0x0000,
            timeout: 0x4800, // TODO .to_be() or .to_le()
            chm: [0x00, 0xf0, 0x1f, 0x00, 0x18],
            hop_and_sca: (1 << 5) | 15  // = 0010 1111
        }
    }

    fn write_to_buffer(&self, buffer: &mut [u8]) {

        buffer[PACKET_ADDR_START + 12] = self.aa[3]; //aa
        buffer[PACKET_ADDR_START + 13] = self.aa[2]; //aa
        buffer[PACKET_ADDR_START + 14] = self.aa[1]; //aa
        buffer[PACKET_ADDR_START + 15] = self.aa[0]; //aa
        buffer[PACKET_ADDR_START + 16] = self.crc_init[2]; //crcinit
        buffer[PACKET_ADDR_START + 17] = self.crc_init[1]; //crcinit
        buffer[PACKET_ADDR_START + 18] = self.crc_init[0]; //crcinit
        buffer[PACKET_ADDR_START + 19] = self.win_size; //winsize
        buffer[PACKET_ADDR_START + 20] = ((self.win_offset & 0xFF00) >> 8) as u8; //winoffset
        buffer[PACKET_ADDR_START + 21] = (self.win_offset & 0x00FF) as u8; //winoffset
        buffer[PACKET_ADDR_START + 22] = ((self.interval & 0xFF00) >> 8) as u8; //interval
        buffer[PACKET_ADDR_START + 23] = (self.interval & 0x00FF) as u8; //interval
        buffer[PACKET_ADDR_START + 24] = ((self.latency & 0xFF00) >> 8) as u8; //latency
        buffer[PACKET_ADDR_START + 25] = (self.latency & 0x00FF) as u8; //latency
        buffer[PACKET_ADDR_START + 26] = ((self.timeout & 0xFF00) >> 8) as u8; //timeout
        buffer[PACKET_ADDR_START + 27] = (self.timeout & 0x00FF) as u8; //timeout
        buffer[PACKET_ADDR_START + 28] = self.chm[0]; //chm
        buffer[PACKET_ADDR_START + 29] = self.chm[1]; //chm
        buffer[PACKET_ADDR_START + 30] = self.chm[2]; //chm
        buffer[PACKET_ADDR_START + 31] = self.chm[3]; //chm
        buffer[PACKET_ADDR_START + 32] = self.chm[4]; //chm
        buffer[PACKET_ADDR_START + 33] = self.hop_and_sca; //hop, sca

    }


    fn read_from_buffer(buffer: &[u8]) -> LLData {
        LLData {
            aa: [buffer[PACKET_ADDR_START + 15],buffer[PACKET_ADDR_START + 14], buffer[PACKET_ADDR_START + 13], buffer[PACKET_ADDR_START + 12] ],
            crc_init: [buffer[PACKET_ADDR_START + 18], buffer[PACKET_ADDR_START + 17], buffer[PACKET_ADDR_START + 16]],
            win_size: buffer[PACKET_ADDR_START + 19],
            win_offset: (buffer[PACKET_ADDR_START + 20] as u16) << 8 | buffer[PACKET_ADDR_START + 21] as u16,
            interval: (buffer[PACKET_ADDR_START + 22] as u16) << 8 | buffer[PACKET_ADDR_START + 23] as u16,
            latency: (buffer[PACKET_ADDR_START + 24] as u16) << 8 | buffer[PACKET_ADDR_START + 25] as u16,
            timeout: (buffer[PACKET_ADDR_START + 26] as u16) << 8 | buffer[PACKET_ADDR_START + 27] as u16,
            chm: [buffer[PACKET_ADDR_START + 28], buffer[PACKET_ADDR_START + 29], buffer[PACKET_ADDR_START + 30], buffer[PACKET_ADDR_START + 31], buffer[PACKET_ADDR_START + 32]],
            hop_and_sca: buffer[PACKET_ADDR_START + 33]
        }
    }
}


#[derive(PartialEq, Eq, Clone, Copy)]
pub struct DeviceAddress(pub [u8; 6]);

impl DeviceAddress {
    pub fn new(slice: &[u8]) -> DeviceAddress {
        let mut address : [u8; 6] = Default::default();
        address.copy_from_slice(slice);
        DeviceAddress(address)
    }
}

impl fmt::Debug for DeviceAddress {
    fn fmt(&self, f: &mut fmt::Formatter) -> fmt::Result {
        write!(f, "{:0>2x}:{:0>2x}:{:0>2x}:{:0>2x}:{:0>2x}:{:0>2x}",
               self.0[5], self.0[4], self.0[3],
               self.0[2], self.0[1], self.0[0])
    }
}

#[derive(Debug, PartialEq, Copy, Clone)]
pub enum BusyState {
    Free,
    Busy(kernel::AppId) // AppId of the App currently using the radio
}

#[derive(Debug)]
pub enum BLEPduType<'a> {
    ConnectUndirected(DeviceAddress, &'a [u8]),
    ConnectDirected(DeviceAddress, DeviceAddress),
    NonConnectUndirected(DeviceAddress, &'a [u8]),
    ScanUndirected(DeviceAddress, &'a [u8]),
    ScanRequest(DeviceAddress, DeviceAddress),
    ScanResponse(DeviceAddress, &'a [u8]),
    ConnectRequest(DeviceAddress, DeviceAddress, LLData)
}

impl <'a> BLEPduType<'a> {
    pub fn from_buffer(pdu_type: BLEAdvertisementType, buf: &[u8]) -> Option<BLEPduType> {
        if buf[PACKET_HDR_LEN] < 6 {
            //debug!("This is the buffer {:?}", buf);

            None
        } else {
            let s = match pdu_type {
                BLEAdvertisementType::ConnectUndirected => BLEPduType::ConnectUndirected(DeviceAddress::new(&buf[PACKET_ADDR_START..PACKET_ADDR_END + 1]), &buf[PACKET_PAYLOAD_START..]),
                BLEAdvertisementType::ConnectDirected => BLEPduType::ConnectDirected(DeviceAddress::new(&buf[PACKET_ADDR_START..PACKET_ADDR_END + 1]), DeviceAddress::new(&buf[PACKET_PAYLOAD_START..14])),
                BLEAdvertisementType::NonConnectUndirected => BLEPduType::NonConnectUndirected(DeviceAddress::new(&buf[PACKET_ADDR_START..PACKET_ADDR_END + 1]), &buf[PACKET_PAYLOAD_START..]),
                BLEAdvertisementType::ScanUndirected => BLEPduType::ScanUndirected(DeviceAddress::new(&buf[PACKET_ADDR_START..PACKET_ADDR_END + 1]), &buf[PACKET_PAYLOAD_START..]),
                BLEAdvertisementType::ScanRequest => BLEPduType::ScanRequest(DeviceAddress::new(&buf[PACKET_ADDR_START..PACKET_ADDR_END + 1]), DeviceAddress::new(&buf[PACKET_PAYLOAD_START..14])),
                BLEAdvertisementType::ScanResponse => BLEPduType::ScanResponse(DeviceAddress::new(&buf[PACKET_ADDR_START..PACKET_ADDR_END + 1]), &[]), //  &buf[PACKET_PAYLOAD_START..(buf[PACKET_HDR_LEN] + PACKET_PAYLOAD_START as u8 - 6) as usize]),
                //BLEAdvertisementType::ConnectRequest => BLEPduType::ConnectRequest(DeviceAddress::new(&buf[PACKET_ADDR_START..PACKET_ADDR_END + 1]), DeviceAddress::new(&buf[PACKET_PAYLOAD_START..14]), &buf[14..]),
                BLEAdvertisementType::ConnectRequest => BLEPduType::ConnectRequest(DeviceAddress::new(&buf[PACKET_ADDR_START..PACKET_ADDR_END + 1]), DeviceAddress::new(&buf[PACKET_PAYLOAD_START..14]), LLData::read_from_buffer(&buf[..])),
            };


            Some(s)
        }
    }

    pub fn address(&self) -> DeviceAddress {
       match *self {
           BLEPduType::ConnectUndirected(a, _) => a,
           BLEPduType::ConnectDirected(a, _) => a,
           BLEPduType::NonConnectUndirected(a, _) => a,
           BLEPduType::ScanUndirected(a, _) => a,
           BLEPduType::ScanRequest(_, a) => a,
           BLEPduType::ScanResponse(a, _) => a,
           BLEPduType::ConnectRequest(_, a, _) => a,
       }
    }
}


// ConnectUndirected (ADV_IND): connectable undirected advertising event
// BLUETOOTH SPECIFICATION Version 4.2 [Vol 6, Part B], section 2.3.1.1
//
//   PDU     +-----------+      +--------------+
//           | AdvA      |  -   | AdvData      |
//           | (6 bytes) |      | (0-31 bytes) |
//           +-----------+      +--------------+
//
// ConnectDirected (ADV_DIRECT_IND): connectable directed advertising event
// BLUETOOTH SPECIFICATION Version 4.2 [Vol 6, Part B], section 2.3.1.2
//
//   PDU     +-----------+      +--------------+
//           | AdvA      |  -   | InitA        |
//           | (6 bytes) |      | (6 bytes)    |
//           +-----------+      +--------------+
//
// NonConnectUndirected (ADV_NONCONN_IND): non-connectable undirected advertising event
// BLUETOOTH SPECIFICATION Version 4.2 [Vol 6, Part B], section 2.3.1.3
//
//   PDU     +-----------+      +--------------+
//           | AdvA      |  -   | AdvData      |
//           | (6 bytes) |      | (0-31 bytes) |
//           +-----------+      +--------------+
//
//
// ScanUndirected (ADV_SCAN_IND): scannable undirected advertising event
// BLUETOOTH SPECIFICATION Version 4.2 [Vol 6, Part B], section 2.3.1.4
//
//   PDU     +-----------+      +--------------+
//           | AdvA      |  -   | AdvData      |
//           | (6 bytes) |      | (0-31 bytes) |
//           +-----------+      +--------------+
//
// ScanRequest (SCAN_REQ)
// BLUETOOTH SPECIFICATION Version 4.2 [Vol 6, Part B], section 2.3.2.1
//
//   PDU     +-----------+      +--------------+
//           | ScanA     |  -   | AdvA        |
//           | (6 bytes) |      | (6 bytes) |
//           +-----------+      +--------------+
//
// ScanResponse (SCAN_RSP)
// BLUETOOTH SPECIFICATION Version 4.2 [Vol 6, Part B], section 2.3.2.2
//
//   PDU     +-----------+      +--------------+
//           | AdvA      |  -   | ScanRspData  |
//           | (6 bytes) |      | (0-31 bytes) |
//           +-----------+      +--------------+
//
// ConnectRequest (CON_REQ)
// BLUETOOTH SPECIFICATION Version 4.2 [Vol 6, Part B], section 2.3.3.1
//
//   PDU     +-----------+      +--------------+     +--------------+
//           | InitA     |  -   | AdvA         |  -  | LLData       |
//           | (6 bytes) |      | 6 bytes      |     | 22 bytes     |
//           +-----------+      +--------------+     +--------------+
//
#[allow(unused)]
#[repr(u8)]
#[derive(Debug, PartialEq)]
pub enum BLEAdvertisementType {
    ConnectUndirected = 0x00,
    ConnectDirected = 0x01,
    NonConnectUndirected = 0x02,
    ScanRequest = 0x03,
    ScanResponse = 0x04,
    ConnectRequest = 0x05,
    ScanUndirected = 0x06,
}

impl BLEAdvertisementType {
    pub fn from_u8(pdu_type: u8) -> Option<BLEAdvertisementType> {
        match pdu_type {
            0x00 => Some(BLEAdvertisementType::ConnectUndirected),
            0x01 => Some(BLEAdvertisementType::ConnectDirected),
            0x02 => Some(BLEAdvertisementType::NonConnectUndirected),
            0x03 => Some(BLEAdvertisementType::ScanRequest),
            0x04 => Some(BLEAdvertisementType::ScanResponse),
            0x05 => Some(BLEAdvertisementType::ConnectRequest),
            0x06 => Some(BLEAdvertisementType::ScanUndirected),
            _ => None
        }
    }
}

const PACKET_START: usize = 0;
const PACKET_HDR_PDU: usize = 0;
const PACKET_HDR_LEN: usize = 1;
const PACKET_ADDR_START: usize = 2;
const PACKET_ADDR_END: usize = 7;
const PACKET_PAYLOAD_START: usize = 8;
const PACKET_LENGTH: usize = 39;

const NBR_PACKETS: usize = 2;

#[derive(PartialEq, Debug, Copy, Clone)]
enum BLEState {
    NotInitialized,
    Initialized,
    Scanning(BLEScanningState),
    Advertising(BLEAdvertisingState),
}

#[derive(PartialEq, Debug, Copy, Clone)]
enum BLEAdvertisingState {
    Idle,
    Advertising(RadioChannel),
    Listening(RadioChannel),
    Responding(RadioChannel),
    Connection(RadioChannel, ConnectionData),
}

#[derive(PartialEq, Debug, Copy, Clone)]
enum BLEScanningState {
    Idle,
    Scanning(RadioChannel),
    Requesting(RadioChannel),
}

#[derive(Copy, Clone)]
enum Expiration {
    Disabled,
    Abs(u32),
}

#[derive(Copy, Clone)]
struct AlarmData {
    t0: u32,
    expiration: Expiration,
}

impl AlarmData {
    fn new() -> AlarmData {
        AlarmData {
            t0: 0,
            expiration: Expiration::Disabled,
        }
    }
}

pub struct App {
    advertising_address: Option<DeviceAddress>,
    advertisement_buf: Option<kernel::AppSlice<kernel::Shared, u8>>,
    app_write: Option<kernel::AppSlice<kernel::Shared, u8>>,
    app_read: Option<kernel::AppSlice<kernel::Shared, u8>>,
    scan_callback: Option<kernel::Callback>,
    idx: usize,
    process_status: Option<BLEState>,
    advertisement_interval_ms: u32,
    scan_timeout_ms: u32,
    alarm_data: AlarmData,
    tx_power: u8,
    /// The state of an app-specific pseudo random number.
    ///
    /// For example, it can be used for the pseudo-random `advDelay` parameter.
    /// It should be read using the `random_number` method, which updates it as
    /// well.
    random_nonce: u32,
    timing_array: [(u32, TimestampType); NBR_PACKETS],
    array_ptr: usize,
    //log_array: [[u8; PACKET_LENGTH]; NBR_PACKETS],
    log_array: [u8; NBR_PACKETS],
}

impl Default for App {
    fn default() -> App {
        App {
            advertising_address: None,
            advertisement_buf: None,
            alarm_data: AlarmData::new(),
            app_write: None,
            app_read: None,
            scan_callback: None,
            idx: PACKET_PAYLOAD_START,
            process_status: Some(BLEState::NotInitialized),
            tx_power: 0,
            advertisement_interval_ms: 200,
            scan_timeout_ms: 100,
            // Just use any non-zero starting value by default
            random_nonce: 0xdeadbeef,
            timing_array: [(0, TimestampType::BeforeIdle); NBR_PACKETS],
            array_ptr: 0,
            //log_array: [[0; PACKET_LENGTH]; NBR_PACKETS],
            log_array: [0; NBR_PACKETS]
        }
    }
}

#[derive(Debug, Copy, Clone)]
enum TimestampType {
    BeforeAdv(RadioChannel),
    AfterAdv(RadioChannel),
    BeforeList(RadioChannel),
    AfterList(RadioChannel),
    BeforeIdle,
    ScanRequest(RadioChannel),
}

impl App {
    fn initialize_advertisement_buffer(&mut self) -> ReturnCode {
        self.advertisement_buf
            .as_mut()
            .map(|buf| {
                for i in buf.as_mut()[PACKET_START..PACKET_LENGTH].iter_mut() {
                    *i = 0x00;
                }
                ReturnCode::SUCCESS
            })
            .unwrap_or_else(|| ReturnCode::EINVAL)
    }

    // Bluetooth Core Specification:Vol. 6, Part B, section 1.3.2.1 Static Device Address
    //
    // A static address is a 48-bit randomly generated address and shall meet the following
    // requirements:
    // • The two most significant bits of the address shall be equal to 1
    // • At least one bit of the random part of the address shall be 0
    // • At least one bit of the random part of the address shall be 1
    //
    // Note that endianness is a potential problem here as this is suppose to be platform
    // independent therefore use 0xf0 as both byte 1 and byte 6 i.e., the two most significant bits
    // are equal to one regardless of endianness
    //
    // Byte 1            0xf0
    // Byte 2-5          random
    // Byte 6            0xf0
    // FIXME: For now use AppId as "randomness"
    fn generate_random_address(&mut self, appid: kernel::AppId) -> ReturnCode {

        let random_address: [u8; 6] = [0xf0, 0x11, 0x11, ((appid.idx() << 16) as u8 & 0xff), ((appid.idx() << 24) as u8 & 0xff), 0xf0];
        //let random_address: [u8; 6] = [0xf0, 0x0f, 0x0f, ((appid.idx() << 16) as u8 & 0xff), ((appid.idx() << 24) as u8 & 0xff), 0xf0];
        self.advertising_address = Some(DeviceAddress::new(&random_address));

        // debug!("random address!, {:?}", self.advertising_address);

        self.advertisement_buf
            .as_mut()
            .map_or(ReturnCode::ESIZE,|data| {
                data.as_mut()[PACKET_HDR_LEN] = 6;
                for i in 0..6 {
                    data.as_mut()[PACKET_ADDR_START + i] = random_address[i];
                }
                ReturnCode::SUCCESS
            })
    }

    fn reset_payload(&mut self) -> ReturnCode {
        match self.process_status {
            Some(BLEState::Advertising(_)) | Some(BLEState::Scanning(_)) => ReturnCode::EBUSY,
            _ => {
                let res = self.advertisement_buf
                    .as_mut()
                    .map(|data| {
                        for byte in data.as_mut()[PACKET_PAYLOAD_START..PACKET_LENGTH].iter_mut() {
                            *byte = 0x00;
                        }
                        ReturnCode::SUCCESS
                    })
                    .unwrap_or_else(|| ReturnCode::EINVAL);
                if res == ReturnCode::SUCCESS {
                    self.idx = PACKET_PAYLOAD_START;
                }
                res
            }
        }
    }

    // Hard-coded to ADV_NONCONN_IND
    fn configure_advertisement_pdu(&mut self) -> ReturnCode {
        self.advertisement_buf
            .as_mut()
            .map(|slice| {
                slice.as_mut()[PACKET_HDR_PDU] = (0x04 << 4) | (BLEAdvertisementType::ConnectUndirected as u8);   //<-- vill sätta Tx om vi advertisar med random address
                ReturnCode::SUCCESS
            })
            .unwrap_or_else(|| ReturnCode::ESIZE)
    }

    fn set_gap_data(&mut self, gap_type: BLEGapType) -> ReturnCode {
        self.app_write
            .take()
            .as_ref()
            .map(|slice| {
                let idx = self.idx;
                let end = idx + slice.len() + 2;

                if end <= PACKET_LENGTH {
                    let result = self.advertisement_buf
                        .as_mut()
                        .map(|data| {
                            // set header and length
                            data.as_mut()[idx] = (slice.len() + 1) as u8;
                            data.as_mut()[idx + 1] = gap_type as u8;

                            // update total packet size
                            data.as_mut()[PACKET_HDR_LEN] = (end - 2) as u8;

                            // set data
                            for (dst, src) in data.as_mut()[idx + 2..end]
                                .iter_mut()
                                .zip(slice.as_ref()[0..slice.len()].iter())
                            {
                                *dst = *src;
                            }
                            ReturnCode::SUCCESS
                        })
                        .unwrap_or_else(|| ReturnCode::EINVAL);

                    // If the operation was successful => update idx
                    if result == ReturnCode::SUCCESS {
                        self.idx = end;
                    }
                    result
                } else {
                    ReturnCode::ESIZE
                }
            })
            .unwrap_or_else(|| ReturnCode::EINVAL)
    }


    fn send_advertisement(&self, ble: &BLESender, channel: RadioChannel, appid: kernel::AppId) -> ReturnCode {

        //debug!("\nSending on channel {:?}", channel);

        self.advertisement_buf
            .as_ref()
            .map_or(ReturnCode::EINVAL, |slice| {
                ble.transmit_buffer_edit(PACKET_LENGTH, channel, appid, &|data: &mut [u8]| {
                    for (out, inp) in data.as_mut()[PACKET_HDR_PDU..PACKET_LENGTH]
                        .iter_mut()
                        .zip(slice.as_ref()[PACKET_HDR_PDU..PACKET_LENGTH].iter())
                        {
                            *out = *inp;
                        }
                    data.as_mut()[PACKET_HDR_PDU] = (0x04 << 4) | (BLEAdvertisementType::ConnectUndirected as u8);
                });

                ReturnCode::SUCCESS
            })
    }

    fn send_scan_response(&self, ble: &BLESender, channel: RadioChannel, appid: kernel::AppId) -> ReturnCode {
        self.advertisement_buf
            .as_ref()
            .map_or(ReturnCode::EINVAL,|slice| {
                ble.transmit_buffer_edit(PACKET_LENGTH, channel, appid, &|data: &mut [u8]| {
                    for (out, inp) in data.as_mut()[PACKET_HDR_PDU..PACKET_LENGTH]
                        .iter_mut()
                        .zip(slice.as_ref()[PACKET_HDR_PDU..PACKET_LENGTH].iter())
                        {
                            *out = *inp;
                        }
                    data.as_mut()[PACKET_HDR_PDU] = (0x04 << 4) | (BLEAdvertisementType::ScanResponse as u8);
                });

                ReturnCode::SUCCESS
            })
    }

    fn send_scan_request(&mut self, ble: &BLESender, adv_addr: DeviceAddress, channel: RadioChannel, appid: kernel::AppId) -> ReturnCode {

        // debug!("Sending ScanRequest to {:?}", adv_addr);

        self.advertisement_buf
            .as_ref()
            .map(|slice| {
                ble.transmit_buffer_edit(PACKET_LENGTH, channel, appid, &|data: &mut [u8]| {
                    for (out, inp) in data.as_mut()[PACKET_HDR_PDU..PACKET_LENGTH]
                        .iter_mut()
                        .zip(slice.as_ref()[PACKET_HDR_PDU..PACKET_LENGTH].iter())
                        {
                            *out = *inp;
                        }
                    data.as_mut()[PACKET_HDR_LEN] = 12;
                    for i in 0..6 {
                        data.as_mut()[PACKET_ADDR_START+ 6 + i] = adv_addr.0[i];
                    }
                    data.as_mut()[PACKET_HDR_PDU] = (0x04 << 4) | (BLEAdvertisementType::ScanRequest as u8);
                });

                ReturnCode::SUCCESS
            })
            .unwrap_or_else(|| ReturnCode::EINVAL)
    }

    fn send_connect_request(&mut self, ble: &BLESender, adv_addr: DeviceAddress, channel: RadioChannel, lldata: LLData, appid: kernel::AppId) -> ReturnCode {

        // debug!("Sending ConnectRequest to {:?} on channel {:?}", adv_addr, channel);

        self.advertisement_buf
            .as_ref()
            .map(|slice| {
                ble.transmit_buffer_edit(PACKET_LENGTH, channel, appid, &|data: &mut [u8]| {
                    for (out, inp) in data.as_mut()[PACKET_HDR_PDU..PACKET_LENGTH]
                        .iter_mut()
                        .zip(slice.as_ref()[PACKET_HDR_PDU..PACKET_LENGTH].iter())
                        {
                            *out = *inp;
                        }
                    data.as_mut()[PACKET_HDR_LEN] = 34;
                    for i in 0..6 {
                        data.as_mut()[PACKET_ADDR_START + 6 + i] = adv_addr.0[i];
                    }
                    lldata.write_to_buffer(data);
                    data.as_mut()[PACKET_HDR_PDU] = (0x04 << 4) | (BLEAdvertisementType::ConnectRequest as u8);
                });

                ReturnCode::SUCCESS
            })
            .unwrap_or_else(|| ReturnCode::EINVAL)
    }

    // Returns a new pseudo-random number and updates the randomness state.
    //
    // Uses the [Xorshift](https://en.wikipedia.org/wiki/Xorshift) algorithm to
    // produce pseudo-random numbers. Uses the `random_nonce` field to keep
    // state.
    fn random_nonce(&mut self) -> u32 {
        let mut next_nonce = ::core::num::Wrapping(self.random_nonce);
        next_nonce ^= next_nonce << 13;
        next_nonce ^= next_nonce >> 17;
        next_nonce ^= next_nonce << 5;
        self.random_nonce = next_nonce.0;
        self.random_nonce
    }

    // Set the next alarm for this app using the period and provided start time.
    fn set_next_alarm<F: Frequency>(&mut self, now: u32) {
        self.alarm_data.t0 = now;
        let nonce = self.random_nonce() % 10;

        let period_ms = (self.advertisement_interval_ms + nonce) * F::frequency() / 1000;

        self.alarm_data.expiration = Expiration::Abs(now.wrapping_add(period_ms));
    }

    fn set_next_adv_scan_timeout<F: Frequency>(&mut self, now: u32) {
        self.alarm_data.t0 = now;

        let period_ms = self.scan_timeout_ms * F::frequency() / 1000;

        self.alarm_data.expiration = Expiration::Abs(now.wrapping_add(period_ms));
    }


    fn handle_timer_event<'a, B, A>(&mut self, ble: &BLE<'a, B, A>, appid: kernel::AppId)
        where
            B: ble_advertising_hil::BleAdvertisementDriver + ble_advertising_hil::BleConfig + 'a,
            A: kernel::hil::time::Alarm + 'a,
    {
        let new_state = self.process_status.map(|ble_state: BLEState| -> BLEState {
            match ble_state {
                BLEState::Advertising(adv_state) => BLEState::Advertising(Advertiser::handle_timer_event::<A>(adv_state, self, ble, appid)),
                BLEState::Scanning(scan_state) => BLEState::Scanning(Scanner::handle_timer_event::<A>(scan_state, self, ble, appid)),

                state => {
                    debug!("Error! handle_timer_event {:?}", state);

                    state
                }
            }
        });

        self.process_status = new_state;
    }

    /*fn collect_log(&mut self, buf: u8, timestamp: u32) {

        //debug!("{}", pdu);

        if self.array_ptr < NBR_PACKETS {

            self.timing_array[self.array_ptr] = timestamp;

            *//*
            for i in 0..PACKET_LENGTH {
                self.log_array[self.array_ptr][i] = buf[i];
            }
            *//*
            self.log_array[self.array_ptr] = buf;

            self.array_ptr += 1;
<<<<<<< HEAD
        } else {

            for i in 0..self.log_array.len() {
                debug!("\n{:?} {:?}", self.timing_array[i], self.log_array[i]);
            }
            *//*let mut conn_req = true;

            for i in 0..self.log_array.len() {

                let pdu = self.log_array[i];

                if (pdu != 0) && (pdu != 2) {
                    debug!("\n{:?} {}: ", self.timing_array[i], pdu);

                    for k in self.log_array[i].iter() {
                        debug!("{:0>2x} ", k);
                    }
                    conn_req = false;
                }
            }

            if conn_req {
                debug!("\n.");
            }*//*
            self.array_ptr = 0;
        }
    }*/

    fn collect_timestamp(&mut self, time: u32, timestamp_type: TimestampType) {
        if self.array_ptr < self.timing_array.len() {
            self.timing_array[self.array_ptr] = (time, timestamp_type);
            self.array_ptr += 1;
        } else {
            debug!("\n\nTiming values:");
            for i in 0..self.timing_array.len() as u8 {
                debug!("\n{:?}", self.timing_array[i as usize]);
            }
            self.array_ptr = 0;
        }
=======
        }
    }

    fn print_log(&mut self, adv_address: &DeviceAddress, channel: RadioChannel) {
        let mut conn_req = false;

        for i in 0..self.log_array.len() {
            let parsed_type = BLEAdvertisementType::from_u8(self.log_array[i][0] & 0x0f);
            let pdu = parsed_type.and_then(|adv_type| BLEPduType::from_buffer(adv_type, &self.log_array[i]) );

            let parsed_type = BLEAdvertisementType::from_u8(self.log_array[i][0] & 0x0f);

            if let Some(pdu) = pdu {

                /*match parsed_type {
                    Some(BLEAdvertisementType::ScanRequest) |
                    Some(BLEAdvertisementType::ScanResponse) |
                    Some(BLEAdvertisementType::ConnectRequest) => {*/
                        // conn_req = true;
                        // debug!("\n{} {:?} {:?} ", self.timing_array[i], parsed_type, channel);
                       /* for c in self.log_array[i].iter() {
                            debug!("{:0>2x} ", c);
                        }*/
                 /*   },
                    Some(_) | None => {}
                }*/
                if pdu.address() == *adv_address {
                    conn_req = true;
                    debug!("\n{} {:?} {:?} ", self.timing_array[i], parsed_type, channel);
                    for c in self.log_array[i].iter() {
                        debug!("{:0>2x} ", c);
                    }
                    // debug!("\n");
                }
            }
        }
        if !conn_req {
            // debug!(".");
        }
        self.array_ptr = 0;
>>>>>>> 49021b60
    }

    fn handle_rx_event<'a, B, A>(&mut self, ble: &BLE<'a, B, A>, appid: kernel::AppId, buf: &'static mut [u8])
        where
            B: ble_advertising_hil::BleAdvertisementDriver + ble_advertising_hil::BleConfig + 'a,
            A: kernel::hil::time::Alarm + 'a,
    {


        let parsed_type = BLEAdvertisementType::from_u8(buf[0] & 0x0f);
        let pdu = parsed_type.and_then(|adv_type| BLEPduType::from_buffer(adv_type, buf) );


        let tmp_adv_addr = DeviceAddress::new(&[0xf0, 0x11, 0x11, 0x00, 0x00, 0xf0]);

        if let Some(ref pdu) = pdu {
            self.collect_log(&buf, ble.alarm_now());
        }


        /*                if notify_userland {
                            app.scan_callback.map(|mut cb| {
                                cb.schedule(usize::from(result), len as usize, 0);
                            });
                        }*/

        if let Some(pdu) = pdu {
            let new_state = self.process_status.map(|ble_state| {
                match ble_state {
                    BLEState::Advertising(adv_state) => BLEState::Advertising(Advertiser::handle_rx_event::<A>(adv_state, self, ble, appid, &pdu)),
                    BLEState::Scanning(scan_state) => BLEState::Scanning(Scanner::handle_rx_event::<A>(scan_state, self, ble, appid, &pdu)),
                    state => {
                        debug!("Error! handle_rx_event {:?}", state);

                        state
                    }
                }
            });
            self.process_status = new_state;
        }

        match self.process_status {
            Some(BLEState::Scanning(BLEScanningState::Scanning(channel))) | Some(BLEState::Scanning(BLEScanningState::Requesting(channel))) => {
                self.print_log(&tmp_adv_addr, channel);
            },

            Some(_) | None => {}
        }
    }

    fn handle_tx_event<'a, B, A>(&mut self, ble: &BLE<'a, B, A>, appid: kernel::AppId)
        where
            B: ble_advertising_hil::BleAdvertisementDriver + ble_advertising_hil::BleConfig + 'a,
            A: kernel::hil::time::Alarm + 'a,
    {

        let new_state = self.process_status.map(|ble_state| {
            match ble_state {
                BLEState::Advertising(adv_state) => BLEState::Advertising(Advertiser::handle_tx_event::<A>(adv_state, self, ble, appid)),
                BLEState::Scanning(scan_state) => BLEState::Scanning(Scanner::handle_tx_event::<A>(scan_state, self, ble, appid)),
                state => {
                    debug!("Error! handle_tx_event {:?}", state);

                    state
                }
            }
        });
        self.process_status = new_state;
    }
}

#[derive(PartialEq)]
struct Advertiser;

impl BLEEventHandler<BLEAdvertisingState> for Advertiser {
    fn handle_rx_event<A>(state: BLEAdvertisingState, app: &mut App, ble: &BLESender, appid: kernel::AppId, pdu: &BLEPduType) -> BLEAdvertisingState where A: kernel::hil::time::Alarm {

        state
        /*
        match state {
            BLEAdvertisingState::Connection(channel, connection_data) => {
                debug!("Yass!!! We got one! {:?}, {:?}", channel, connection_data);

                state
            }
            BLEAdvertisingState::Listening(channel) => {

                match pdu {
                    &BLEPduType::ConnectRequest(init_addr, adv_addr, ref lldata) => {

                        debug!("\nConnection request! {:?} {:?}", init_addr, adv_addr);

                        let mut new_state = state;

                        app.advertising_address.map(|address| {
                            if address == adv_addr {
                                //panic!("Connection req");
                                debug!("Connection request! {:?} {:?}", init_addr, lldata);

                                app.alarm_data.expiration = Expiration::Disabled;

                                let mut conn_data = ConnectionData::new(lldata);

                                ble.set_access_address(lldata.aa);

                                let next_channel = conn_data.next_channel();

                                new_state = BLEAdvertisingState::Connection(next_channel, conn_data);


                                ble.receive_buffer(next_channel, appid);

                            } else {
                                ble.receive_buffer(channel, appid);
                                //debug!("Connection req not for me: {:?} {:?} {:?}", init_addr, adv_addr, lldata);
                            }

                            address
                        });

                        new_state

                    },
                    &BLEPduType::ScanRequest(scan_addr, adv_addr) => {

                        debug!("\n{:?} {:?}", scan_addr, adv_addr);

                        let mut new_state = state;

                        app.advertising_address.map(|address| {

                            ble.set_tx_power(app.tx_power);

                            if address == adv_addr {
                                app.alarm_data.expiration = Expiration::Disabled;
                                new_state = BLEAdvertisingState::Responding(channel);

                                debug!("Got a ScanReq");

                                app.send_scan_response(ble, channel, appid);

                            } else {
                                ble.receive_buffer(channel, appid);
                            }
                            address
                        });

                        new_state
                    },
                    // Received other packet, try receive again!
                    _ => {
                        ble.receive_buffer(channel, appid);

                        state
                    }

                }
            },
            state @ BLEAdvertisingState::Idle => {

                // ignore if rx during Idle
                state
            }
            state => {
                debug!("Error! Adv::handle_rx_event {:?}", state);

                state
            }
        }
    }

    fn handle_tx_event<A>(state: BLEAdvertisingState, app: &mut App, ble: &BLESender, appid: kernel::AppId) -> BLEAdvertisingState where A: kernel::hil::time::Alarm {

        debug!("\ntx");

        match state {

            BLEAdvertisingState::Advertising(channel) => {

                ble.set_tx_power(app.tx_power);
                ble.receive_buffer(channel, appid);

                //app.collect_timestamp(ble, TimestampType::AfterList(channel));

                BLEAdvertisingState::Listening(channel)

            },
            BLEAdvertisingState::Responding(channel) => {
                if let Some(channel) = channel.get_next_advertising_channel() {
                    ble.set_tx_power(app.tx_power);
                    app.send_advertisement(ble, channel, appid);

                    // TODO - check correct timeout
                    app.set_next_adv_scan_timeout::<A::Frequency>(ble.alarm_now());

                    BLEAdvertisingState::Advertising(channel)
                } else {
                    ble.set_busy(BusyState::Free);

                    app.set_next_alarm::<A::Frequency>(ble.alarm_now());

                    BLEAdvertisingState::Idle
                }
            },
            BLEAdvertisingState::Idle => {
                debug!("I'm Idle in handle_tx_event, this is unprofessional");
                /*ble.set_busy(BusyState::Busy(appid));
                let channel = RadioChannel::AdvertisingChannel37;
                ble.set_tx_power(app.tx_power);
                app.send_advertisement(ble, RadioChannel::AdvertisingChannel37, appid);

                app.set_next_adv_scan_timeout::<A::Frequency>(ble.alarm_now());

                BLEAdvertisingState::Advertising(RadioChannel::AdvertisingChannel37)*/
                state
            }
            state => {
                debug!("Error! Adv::handle_tx_event {:?}", state);

                state
            }
        }
    }

    fn handle_timer_event<A>(state: BLEAdvertisingState, app: &mut App, ble: &BLESender, appid: kernel::AppId) -> BLEAdvertisingState where A: kernel::hil::time::Alarm {

        debug!("\ntimer");

        match state {

                BLEAdvertisingState::Listening(channel) => {

                    if let Some(channel) = channel.get_next_advertising_channel() {

                        ble.set_tx_power(app.tx_power);
                        app.send_advertisement(ble, channel, appid);

                        app.collect_timestamp(ble.alarm_now(), TimestampType::AfterAdv(channel));

                        app.set_next_adv_scan_timeout::<A::Frequency>(ble.alarm_now());
                        BLEAdvertisingState::Advertising(channel)


                        /*//Remove the below after debugging
                        ble.set_tx_power(app.tx_power);
                        ble.receive_buffer(channel, appid);

                        //app.collect_timestamp(ble, TimestampType::AfterList(channel));

                        BLEAdvertisingState::Listening(channel)*/


                    } else {

                        app.collect_timestamp(ble.alarm_now(), TimestampType::BeforeIdle);


                        ble.set_busy(BusyState::Free);
                        app.set_next_alarm::<A::Frequency>(ble.alarm_now());

                        BLEAdvertisingState::Idle
                    }
                },


                BLEAdvertisingState::Idle => {

                    //debug!("handle_tx_event, Idle -> 37");
                    ble.set_busy(BusyState::Busy(appid));
                    let channel = RadioChannel::AdvertisingChannel37;


                    ble.set_tx_power(app.tx_power);
                    app.send_advertisement(ble, RadioChannel::AdvertisingChannel37, appid);

                    app.collect_timestamp(ble.alarm_now(), TimestampType::BeforeAdv(channel));

                    app.set_next_adv_scan_timeout::<A::Frequency>(ble.alarm_now());
                    BLEAdvertisingState::Advertising(RadioChannel::AdvertisingChannel37)
                },
                _ => {
                    debug!(
                        "app: {:?} \t invalid state {:?}",
                        appid,
                        app.process_status
                    );

                    state
                },
            }
    }
}

#[derive(PartialEq)]
struct Scanner;

impl BLEEventHandler<BLEScanningState> for Scanner {
    fn handle_rx_event<A>(state: BLEScanningState, app: &mut App, ble: &BLESender, appid: kernel::AppId, pdu: &BLEPduType) -> BLEScanningState where A: kernel::hil::time::Alarm {

        match state {
            BLEScanningState::Scanning(channel) => {
                match *pdu {
                    BLEPduType::ConnectUndirected(adv_addr, _) => {

                        let tmp_adv_addr = DeviceAddress::new(&[0xf0, 0x0f, 0x0f, 0x0, 0x0, 0xf0]);
                        //debug!("adv_addr: {:?}", adv_addr);

                        if adv_addr == tmp_adv_addr {
                            app.alarm_data.expiration = Expiration::Disabled;
                            ble.set_tx_power(app.tx_power);

                            debug!("ADV_IND from {:?}", adv_addr);
                            let lldata = LLData::new();
                            app.send_connect_request(ble, tmp_adv_addr, channel, lldata, appid);
                            //app.send_scan_request(ble, tmp_adv_addr, channel, appid);

                            BLEScanningState::Requesting(channel)
                        } else {
                            ble.receive_buffer(channel, appid);

                            state
                        }
                    },
                    BLEPduType::ScanResponse(adv_addr, _) => {
                        let tmp_adv_addr = DeviceAddress::new(&[0xf0, 0x0f, 0x0f, 0x0, 0x0, 0xf0]);
                        if adv_addr == tmp_adv_addr {
                            ble.set_tx_power(app.tx_power);
                            ble.receive_buffer(channel, appid);
                        }

                        state
                    }
                    _ => {
                        ble.receive_buffer(channel, appid);

                        state
                    }
                }
            }
            _ => state
        }
    }

    fn handle_tx_event<A>(state: BLEScanningState, app: &mut App, ble: &BLESender, appid: kernel::AppId) -> BLEScanningState where A: kernel::hil::time::Alarm {
        match state {
            BLEScanningState::Requesting(channel) => {
                ble.set_tx_power(app.tx_power);
                ble.receive_buffer(channel, appid);

                app.set_next_adv_scan_timeout::<A::Frequency>(ble.alarm_now());

                BLEScanningState::Scanning(channel)
            }
            _ => state
        }
    }

    fn handle_timer_event<A>(state: BLEScanningState, app: &mut App, ble: &BLESender, appid: kernel::AppId) -> BLEScanningState where A: kernel::hil::time::Alarm {

        match state {
            BLEScanningState::Idle => {


                ble.set_busy(BusyState::Busy(appid));

                let channel = RadioChannel::AdvertisingChannel37;

                ble.set_tx_power(app.tx_power);
                ble.receive_buffer(channel, appid);
                app.set_next_adv_scan_timeout::<A::Frequency>(ble.alarm_now());


                BLEScanningState::Scanning(channel)
            }
            BLEScanningState::Scanning(channel) => {
                if let Some(channel) = channel.get_next_advertising_channel() {

                    ble.set_tx_power(app.tx_power);
                    ble.receive_buffer(channel, appid);

                    app.set_next_adv_scan_timeout::<A::Frequency>(ble.alarm_now());

                    BLEScanningState::Scanning(channel)
                } else {
                    app.set_next_adv_scan_timeout::<A::Frequency>(ble.alarm_now());
                    ble.set_busy(BusyState::Free);

                    BLEScanningState::Idle
                }
            },
            state => {
                debug!("Error! Scanner::handle_timer_event {:?}", state);

                state
            }
        }
    }
}

pub struct BLE<'a, B, A>
where
    B: ble_advertising_hil::BleAdvertisementDriver + ble_advertising_hil::BleConfig + 'a,
    A: kernel::hil::time::Alarm + 'a,
{
    radio: &'a B,
    busy: Cell<BusyState>,
    app: kernel::Grant<App>,
    kernel_tx: kernel::common::take_cell::TakeCell<'static, [u8]>,
    alarm: &'a A,
    sending_app: Cell<Option<kernel::AppId>>,
    receiving_app: Cell<Option<kernel::AppId>>,
}

impl<'a, B, A> BLE<'a, B, A>
where
    B: ble_advertising_hil::BleAdvertisementDriver + ble_advertising_hil::BleConfig + 'a,
    A: kernel::hil::time::Alarm + 'a,
{
    pub fn new(
        radio: &'a B,
        container: kernel::Grant<App>,
        tx_buf: &'static mut [u8],
        alarm: &'a A,
    ) -> BLE<'a, B, A> {
        BLE {
            radio: radio,
            busy: Cell::new(BusyState::Free),
            app: container,
            kernel_tx: kernel::common::take_cell::TakeCell::new(tx_buf),
            alarm: alarm,
            sending_app: Cell::new(None),
            receiving_app: Cell::new(None),
        }
    }

    // Determines which app timer will expire next and sets the underlying alarm
    // to it.
    //
    // This method iterates through all grants so it should be used somewhat
    // sparringly. Moreover, it should _not_ be called from within a grant,
    // since any open grant will not be iterated over and the wrong timer will
    // likely be chosen.
    fn reset_active_alarm(&self) {
        let now = self.alarm.now();
        let mut next_alarm = u32::max_value();
        let mut next_dist = u32::max_value();
        for app in self.app.iter() {
            app.enter(|app, _| match app.alarm_data.expiration {
                Expiration::Abs(exp) => {
                    let t_dist = exp.wrapping_sub(now);
                    if next_dist > t_dist {
                        next_alarm = exp;
                        next_dist = t_dist;
                    }
                }
                Expiration::Disabled => {}
            });
        }
        if next_alarm != u32::max_value() {
            self.alarm.set_alarm(next_alarm);
        }
    }
}

impl<'a, B, A> BLESender for BLE<'a, B, A>
    where
        B: ble_advertising_hil::BleAdvertisementDriver + ble_advertising_hil::BleConfig + 'a,
        A: kernel::hil::time::Alarm + 'a,
{
    fn transmit_buffer(
        &self,
        buf: &'static mut [u8],
        _len: usize,
        channel: RadioChannel,
        appid: kernel::AppId
    ) {
        self.sending_app.set(Some(appid));
        let result = self.radio.transmit_advertisement(buf, PACKET_LENGTH, channel);
        self.kernel_tx.replace(result);
    }
    fn transmit_buffer_edit(&self, len: usize, channel: RadioChannel, appid: kernel::AppId, edit_buffer: &Fn(&mut [u8]) -> ()) {
        self.kernel_tx.take().map(|buffer| {
            edit_buffer(buffer);
            buffer
        }).map(|slice| self.transmit_buffer(slice, len, channel, appid));
    }

    fn receive_buffer(&self, channel: RadioChannel, appid: kernel::AppId) {
        self.receiving_app.set(Some(appid));
        self.radio.receive_advertisement(channel);
    }
    fn set_tx_power(&self, power: u8) -> ReturnCode {
        self.radio.set_tx_power(power)
    }

    fn set_busy(&self, state: BusyState) {
        self.busy.set(state);
    }
    fn alarm_now(&self) -> u32 {
        self.alarm.now()
    }
    fn set_access_address(&self, address: [u8; 4]) {
        self.radio.set_access_address(address)
    }
}

// Timer alarm
impl<'a, B, A> kernel::hil::time::Client for BLE<'a, B, A>
where
    B: ble_advertising_hil::BleAdvertisementDriver + ble_advertising_hil::BleConfig + 'a,
    A: kernel::hil::time::Alarm + 'a,
{
    // When an alarm is fired, we find which apps have expired timers. Expired
    // timers indicate a desire to perform some operation (e.g. start an
    // advertising or scanning event). We know which operation based on the
    // current app's state.
    //
    // In case of collision---if there is already an event happening---we'll
    // just delay the operation for next time and hope for the best. Since some
    // randomness is added for each period in an app's timer, collisions should
    // be rare in practice.
    //
    // TODO: perhaps break ties more fairly by prioritizing apps that have least
    // recently performed an operation.
    fn fired(&self) {
        let now = self.alarm.now();
        //debug!("Timer fired!");

        self.app.each(|app| {
            if let Expiration::Abs(exp) = app.alarm_data.expiration {
                let expired =
                    now.wrapping_sub(app.alarm_data.t0) >= exp.wrapping_sub(app.alarm_data.t0);
                if expired {
                    if let BusyState::Busy(busy_app_id) = self.busy.get() {
                        if busy_app_id != app.appid() {
                            // The radio is currently busy, so we won't be able to start the
                            // operation at the appropriate time. Instead, reschedule the
                            // operation for later. This is _kind_ of simulating actual
                            // on-air interference
                            debug!("BLE: operationg delayed for app {:?}", app.appid());
                            app.set_next_alarm::<A::Frequency>(self.alarm.now());
                            return;
                        }
                    }
                    let appid = app.appid();
                    app.handle_timer_event(&self, appid);
                }
            }
        });
        self.reset_active_alarm();
    }
}

// Callback from the radio once a RX event occur
impl<'a, B, A> ble_advertising_hil::RxClient for BLE<'a, B, A>
where
    B: ble_advertising_hil::BleAdvertisementDriver + ble_advertising_hil::BleConfig + 'a,
    A: kernel::hil::time::Alarm + 'a,
{
    fn receive_event(&self, buf: &'static mut [u8], len: u8, result: ReturnCode) {

        if let Some(appid) = self.receiving_app.get() {
            let _ = self.app.enter(appid, move |app, _| {
                // Validate the received data, because ordinary BLE packets can be bigger than 39
                // bytes we need check for that!
                // Moreover, we use the packet header to find size but the radio reads maximum
                // 39 bytes.
                // Therefore, we ignore payloads with a header size bigger than 39 because the
                // channels 37, 38 and 39 should only be used for advertisements!
                // Packets that are bigger than 39 bytes are likely "Channel PDUs" which should
                // only be sent on the other 37 RadioChannel channels.

                let notify_userland = if len <= PACKET_LENGTH as u8 && app.app_read.is_some()
                    && result == ReturnCode::SUCCESS
                {
                    let dest = app.app_read.as_mut().unwrap();
                    let d = &mut dest.as_mut();
                    // write to buffer in userland
                    for (i, c) in buf[0..len as usize].iter().enumerate() {
                        d[i] = *c;
                    }
                    true
                } else {
                    false
                };
                app.handle_rx_event(self, appid, buf);

            });
            self.reset_active_alarm();
        }
    }
}

// Callback from the radio once a TX event occur
impl<'a, B, A> ble_advertising_hil::TxClient for BLE<'a, B, A>
where
    B: ble_advertising_hil::BleAdvertisementDriver + ble_advertising_hil::BleConfig + 'a,
    A: kernel::hil::time::Alarm + 'a,
{
    // The ReturnCode indicates valid CRC or not, not used yet but could be used for
    // re-tranmissions for invalid CRCs
    fn transmit_event(&self, _crc_ok: ReturnCode) {
        if let Some(appid) = self.sending_app.get() {
            let _ = self.app.enter(appid, |app, _| {

                //debug!("==transmit_event! {:?}" , app.process_status);

                match app.process_status {
                    Some(BLEState::Advertising(BLEAdvertisingState::Advertising(channel))) | Some(BLEState::Advertising(BLEAdvertisingState::Listening(channel))) |
                        Some(BLEState::Advertising(BLEAdvertisingState::Responding(channel))) => {
                    //Some(BLEState::Advertising(BLEAdvertisingState::Advertising(channel))) => {
                        app.collect_timestamp(self.alarm.now(), TimestampType::BeforeList(channel));
                    },

                    Some(_) | None => {}
                }

                app.handle_tx_event(&self, appid);

            });
            self.reset_active_alarm();

        }
    }
}

// System Call implementation
impl<'a, B, A> kernel::Driver for BLE<'a, B, A>
where
    B: ble_advertising_hil::BleAdvertisementDriver + ble_advertising_hil::BleConfig + 'a,
    A: kernel::hil::time::Alarm + 'a,
{
    fn command(
        &self,
        command_num: usize,
        data: usize,
        _: usize,
        appid: kernel::AppId,
    ) -> ReturnCode {
        match command_num {
            // Start periodic advertisements
            0 => self.app
                .enter(appid, |app, _| {
                    if let Some(BLEState::Initialized) = app.process_status {
                        app.process_status = Some(BLEState::Advertising(BLEAdvertisingState::Idle));
                        app.random_nonce = self.alarm.now();
                        app.set_next_alarm::<A::Frequency>(self.alarm.now());
                        self.reset_active_alarm();
                        ReturnCode::SUCCESS
                    } else {
                        ReturnCode::EBUSY
                    }
                })
                .unwrap_or_else(|err| err.into()),

            // Stop periodic advertisements or passive scanning
            1 => self.app
                .enter(appid, |app, _| match app.process_status {
                    Some(BLEState::Advertising(BLEAdvertisingState::Idle)) | Some(BLEState::Scanning(BLEScanningState::Idle)) => {
                        app.process_status = Some(BLEState::Initialized);
                        ReturnCode::SUCCESS
                    }
                    _ => ReturnCode::EBUSY,
                })
                .unwrap_or_else(|err| err.into()),

            // Configure transmitted power
            // BLUETOOTH SPECIFICATION Version 4.2 [Vol 6, Part A], section 3
            //
            // Minimum Output Power:    0.01 mW (-20 dBm)
            // Maximum Output Power:    10 mW (+10 dBm)
            //
            // data - Transmitting power in dBm
            2 => {
                self.app
                    .enter(appid, |app, _| {
                        if app.process_status != Some(BLEState::Scanning(BLEScanningState::Idle))
                            && app.process_status != Some(BLEState::Advertising(BLEAdvertisingState::Idle))
                        {
                            match data as u8 {
                                e @ 0...10 | e @ 0xec...0xff => {
                                    app.tx_power = e;
                                    // ask chip if the power level is supported
                                    self.radio.set_tx_power(e)
                                }
                                _ => ReturnCode::EINVAL,
                            }
                        } else {
                            ReturnCode::EBUSY
                        }
                    })
                    .unwrap_or_else(|err| err.into())
            }

            // Configure advertisement interval
            // BLUETOOTH SPECIFICATION Version 4.2 [Vol 6, Part B], section 4.4.2.2
            //
            // The advertising interval shall an integer multiple of 0.625ms in the range of
            // 20ms to 10240 ms!
            //
            // data - advertisement interval in ms
            // FIXME: add check that data is a multiple of 0.625
            3 => self.app
                .enter(appid, |app, _| match app.process_status {
                    Some(BLEState::Scanning(state)) if state != BLEScanningState::Idle =>
                        ReturnCode::EBUSY,

                    Some(BLEState::Advertising(state)) if state != BLEAdvertisingState::Idle =>
                        ReturnCode::EBUSY,
                    _ => {
                        //app.advertisement_interval_ms = cmp::max(20, cmp::min(10240, data as u32));
                        app.advertisement_interval_ms = cmp::max(20, cmp::min(10240, 280 as u32));
                        ReturnCode::SUCCESS
                    }
                })
                .unwrap_or_else(|err| err.into()),

            // Reset payload when the kernel is not actively advertising
            // reset_payload checks whether the current app is correct state or not
            // i.e. if it's ok to reset the payload or not
            4 => self.app
                .enter(appid, |app, _| app.reset_payload())
                .unwrap_or_else(|err| err.into()),

            // Passive scanning mode
            5 => self.app
                .enter(appid, |app, _| {
                    if let Some(BLEState::Initialized) = app.process_status {
                        app.process_status = Some(BLEState::Scanning(BLEScanningState::Idle));
                        app.set_next_alarm::<A::Frequency>(self.alarm.now());
                        self.reset_active_alarm();
                        ReturnCode::SUCCESS
                    } else {
                        ReturnCode::EBUSY
                    }
                })
                .unwrap_or_else(|err| err.into()),

            // Initilize BLE Driver
            // Allow call to allocate the advertisement buffer must be
            // invoked before this
            // Request advertisement address
            6 => self.app
                .enter(appid, |app, _| {
                    if let Some(BLEState::Initialized) = app.process_status {

                        let status = app.generate_random_address(appid);
                        if status == ReturnCode::SUCCESS {
                            debug!("Initialize!");
                            app.configure_advertisement_pdu()
                            //app.configure_scan_response_pdu()
                        } else {
                            status
                        }
                    } else {
                        ReturnCode::EINVAL
                    }
                })
                .unwrap_or_else(|err| err.into()),

            _ => ReturnCode::ENOSUPPORT,
        }
    }

    fn allow(
        &self,
        appid: kernel::AppId,
        allow_num: usize,
        slice: kernel::AppSlice<kernel::Shared, u8>,
    ) -> ReturnCode {
        match AllowType::from_usize(allow_num) {
            Some(AllowType::BLEGap(gap_type)) => self.app
                .enter(appid, |app, _| {
                    if app.process_status != Some(BLEState::NotInitialized) {
                        app.app_write = Some(slice);
                        app.set_gap_data(gap_type);
                        ReturnCode::SUCCESS
                    } else {
                        ReturnCode::EINVAL
                    }
                })
                .unwrap_or_else(|err| err.into()),

            Some(AllowType::PassiveScanning) => self.app
                .enter(appid, |app, _| match app.process_status {
                    Some(BLEState::NotInitialized) | Some(BLEState::Initialized) => {
                        app.app_read = Some(slice);
                        app.process_status = Some(BLEState::Initialized);
                        ReturnCode::SUCCESS
                    }
                    _ => ReturnCode::EINVAL,
                })
                .unwrap_or_else(|err| err.into()),

            Some(AllowType::InitAdvertisementBuffer) => self.app
                .enter(appid, |app, _| {
                    if let Some(BLEState::NotInitialized) = app.process_status {
                        app.advertisement_buf = Some(slice);

                        app.process_status = Some(BLEState::Initialized);
                        app.initialize_advertisement_buffer();
                        //app.initialize_scan_response_buffer();
                        ReturnCode::SUCCESS
                    } else {
                        ReturnCode::EINVAL
                    }
                })
                .unwrap_or_else(|err| err.into()),
            _ => ReturnCode::ENOSUPPORT,
        }
    }

    fn subscribe(&self, subscribe_num: usize, callback: kernel::Callback) -> ReturnCode {
        match subscribe_num {
            // Callback for scanning
            0 => self.app
                .enter(callback.app_id(), |app, _| match app.process_status {
                    Some(BLEState::NotInitialized) | Some(BLEState::Initialized) => {
                        app.scan_callback = Some(callback);
                        ReturnCode::SUCCESS
                    }
                    _ => ReturnCode::EINVAL,
                })
                .unwrap_or_else(|err| err.into()),
            _ => ReturnCode::ENOSUPPORT,
        }
    }
}<|MERGE_RESOLUTION|>--- conflicted
+++ resolved
@@ -609,8 +609,8 @@
     random_nonce: u32,
     timing_array: [(u32, TimestampType); NBR_PACKETS],
     array_ptr: usize,
-    //log_array: [[u8; PACKET_LENGTH]; NBR_PACKETS],
-    log_array: [u8; NBR_PACKETS],
+    log_array: [[u8; PACKET_LENGTH]; NBR_PACKETS],
+    //log_array: [u8; NBR_PACKETS],
 }
 
 impl Default for App {
@@ -631,8 +631,8 @@
             random_nonce: 0xdeadbeef,
             timing_array: [(0, TimestampType::BeforeIdle); NBR_PACKETS],
             array_ptr: 0,
-            //log_array: [[0; PACKET_LENGTH]; NBR_PACKETS],
-            log_array: [0; NBR_PACKETS]
+            log_array: [[0; PACKET_LENGTH]; NBR_PACKETS],
+            //log_array: [0; NBR_PACKETS]
         }
     }
 }
@@ -932,7 +932,6 @@
             self.log_array[self.array_ptr] = buf;
 
             self.array_ptr += 1;
-<<<<<<< HEAD
         } else {
 
             for i in 0..self.log_array.len() {
@@ -971,8 +970,6 @@
                 debug!("\n{:?}", self.timing_array[i as usize]);
             }
             self.array_ptr = 0;
-        }
-=======
         }
     }
 
@@ -1001,7 +998,7 @@
                 }*/
                 if pdu.address() == *adv_address {
                     conn_req = true;
-                    debug!("\n{} {:?} {:?} ", self.timing_array[i], parsed_type, channel);
+                    debug!("\n{} {:?} {:?} ", self.timing_array[i].0, parsed_type, channel);
                     for c in self.log_array[i].iter() {
                         debug!("{:0>2x} ", c);
                     }
@@ -1013,7 +1010,6 @@
             // debug!(".");
         }
         self.array_ptr = 0;
->>>>>>> 49021b60
     }
 
     fn handle_rx_event<'a, B, A>(&mut self, ble: &BLE<'a, B, A>, appid: kernel::AppId, buf: &'static mut [u8])
@@ -1029,9 +1025,9 @@
 
         let tmp_adv_addr = DeviceAddress::new(&[0xf0, 0x11, 0x11, 0x00, 0x00, 0xf0]);
 
-        if let Some(ref pdu) = pdu {
+        /*if let Some(ref pdu) = pdu {
             self.collect_log(&buf, ble.alarm_now());
-        }
+        }*/
 
 
         /*                if notify_userland {
@@ -1182,7 +1178,7 @@
 
                 state
             }
-        }
+        }*/
     }
 
     fn handle_tx_event<A>(state: BLEAdvertisingState, app: &mut App, ble: &BLESender, appid: kernel::AppId) -> BLEAdvertisingState where A: kernel::hil::time::Alarm {
