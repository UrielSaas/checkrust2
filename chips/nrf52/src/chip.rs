--- conflicted
+++ resolved
@@ -1,21 +1,14 @@
 use crate::adc;
 use crate::deferred_call_tasks::DeferredCallTask;
 use crate::i2c;
+use crate::nrf_radio;
 use crate::nvmc;
-use crate::radio;
 use crate::spi;
 use crate::uart;
 use cortexm4::{self, nvic};
 use kernel::common::deferred_call;
 use kernel::debug;
 use nrf5x::peripheral_interrupts;
-<<<<<<< HEAD
-use nrf_radio;
-use nvmc;
-use spi;
-use uart;
-=======
->>>>>>> 3a5bef6c
 
 pub struct NRF52 {
     mpu: cortexm4::mpu::MPU,
