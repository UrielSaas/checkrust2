use cortexm4::{
<<<<<<< HEAD
    disable_specific_nvic, enter_kernel_space, generic_isr, hard_fault_handler, nvic, svc_handler,
    systick_handler,
};
use setup;
=======
    disable_specific_nvic, generic_isr, hard_fault_handler, nvic, set_privileged_thread,
    stash_process_state, svc_handler, systick_handler,
};

use events::set_event_flag_from_isr;
>>>>>>> 728258be

extern "C" {
    // Symbols defined in the linker file
    static mut _erelocate: u32;
    static mut _etext: u32;
    static mut _ezero: u32;
    static mut _srelocate: u32;
    static mut _szero: u32;
    fn reset_handler();

    // _estack is not really a function, but it makes the types work
    // You should never actually invoke it!!
    fn _estack();
}

<<<<<<< HEAD
use events;
macro_rules! generic_isr {
    ($label:tt, $priority:expr) => {
        #[cfg(target_os = "none")]
        unsafe extern "C" fn $label() {
            enter_kernel_space();
            events::set_event_flag($priority);
            disable_specific_nvic();
=======
use event_priority;
macro_rules! generic_isr {
    ($label:tt, $priority:expr) => {
        #[cfg(target_os = "none")]
        #[naked]
        unsafe extern "C" fn $label() {
            stash_process_state();
            set_event_flag_from_isr($priority);
            disable_specific_nvic();
            set_privileged_thread();
>>>>>>> 728258be
        }
    };
}

macro_rules! custom_isr {
    ($label:tt, $priority:expr, $isr:ident) => {
        #[cfg(target_os = "none")]
<<<<<<< HEAD
        unsafe extern "C" fn $label() {
            enter_kernel_space();
            events::set_event_flag($priority);
            $isr();
            //nvic not disabled - it is the responsibility of $isr to determine
        }
    };
}

generic_isr!(gpio_nvic, events::EVENT_PRIORITY::GPIO);
generic_isr!(i2c0_nvic, events::EVENT_PRIORITY::I2C0);
generic_isr!(aon_rtc_nvic, events::EVENT_PRIORITY::AON_RTC);
generic_isr!(rfc_cpe0_isr, events::EVENT_PRIORITY::RF_CORE_CPE0);
generic_isr!(rfc_cpe1_isr, events::EVENT_PRIORITY::RF_CORE_CPE1);
generic_isr!(rfc_hw_isr, events::EVENT_PRIORITY::RF_CORE_HW);
generic_isr!(rfc_cmd_ack_isr, events::EVENT_PRIORITY::RF_CMD_ACK);
generic_isr!(osc_isr, events::EVENT_PRIORITY::OSC);
use uart::{uart0_isr, uart1_isr};
custom_isr!(uart0_nvic, events::EVENT_PRIORITY::UART0, uart0_isr);
custom_isr!(uart1_nvic, events::EVENT_PRIORITY::UART1, uart1_isr);
=======
        #[naked]
        unsafe extern "C" fn $label() {
            stash_process_state();
            set_event_flag_from_isr($priority);
            $isr();
            set_privileged_thread();
        }
    };
}

generic_isr!(gpio_nvic, event_priority::EVENT_PRIORITY::GPIO);
generic_isr!(i2c0_nvic, event_priority::EVENT_PRIORITY::I2C0);
generic_isr!(aon_rtc_nvic, event_priority::EVENT_PRIORITY::AON_RTC);

use uart::{uart0_isr, uart1_isr};
custom_isr!(uart0_nvic, event_priority::EVENT_PRIORITY::UART0, uart0_isr);
custom_isr!(uart1_nvic, event_priority::EVENT_PRIORITY::UART1, uart1_isr);
>>>>>>> 728258be

unsafe extern "C" fn unhandled_interrupt() {
    'loop0: loop {}
}

#[link_section = ".vectors"]
// used Ensures that the symbol is kept until the final binary
#[used]
pub static BASE_VECTORS: [unsafe extern "C" fn(); 54] = [
    _estack,
    reset_handler,
    unhandled_interrupt, // NMI
    hard_fault_handler,  // Hard Fault
    unhandled_interrupt, // MPU fault
    unhandled_interrupt, // Bus fault
    unhandled_interrupt, // Usage fault
    unhandled_interrupt, // Reserved
    unhandled_interrupt, // Reserved
    unhandled_interrupt, // Reserved
    unhandled_interrupt, // Reserved
    svc_handler,         // SVC
    unhandled_interrupt, // Debug monitor,
    unhandled_interrupt, // Reserved
    unhandled_interrupt, // PendSV
    systick_handler,     // Systick
    gpio_nvic,           // GPIO Int handler
    i2c0_nvic,           // I2C0
<<<<<<< HEAD
    rfc_cpe1_isr,        // RF Core Command & Packet Engine 1
=======
    generic_isr,         // RF Core Command & Packet Engine 1
>>>>>>> 728258be
    generic_isr,         // AON SpiSplave Rx, Tx and CS
    aon_rtc_nvic,        // AON RTC
    uart0_nvic,          // UART0 Rx and Tx
    generic_isr,         // AUX software event 0
    generic_isr,         // SSI0 Rx and Tx
    generic_isr,         // SSI1 Rx and Tx
    rfc_cpe0_isr,        // RF Core Command & Packet Engine 0
    rfc_hw_isr,          // RF Core Hardware
    rfc_cmd_ack_isr,     // RF Core Command Acknowledge
    generic_isr,         // I2S
    generic_isr,         // AUX software event 1
    generic_isr,         // Watchdog timer
    generic_isr,         // Timer 0 subtimer A
    generic_isr,         // Timer 0 subtimer B
    generic_isr,         // Timer 1 subtimer A
    generic_isr,         // Timer 1 subtimer B
    generic_isr,         // Timer 2 subtimer A
    generic_isr,         // Timer 2 subtimer B
    generic_isr,         // Timer 3 subtimer A
    generic_isr,         // Timer 3 subtimer B
    generic_isr,         // Crypto Core Result available
    generic_isr,         // uDMA Software
    generic_isr,         // uDMA Error
    generic_isr,         // Flash controller
    generic_isr,         // Software Event 0
    generic_isr,         // AUX combined event
    generic_isr,         // AON programmable 0
    generic_isr,         // Dynamic Programmable interrupt
    // source (Default: PRCM)
    generic_isr, // AUX Comparator A
    generic_isr, // AUX ADC new sample or ADC DMA
    // done, ADC underflow, ADC overflow
    generic_isr, // TRNG event (hw_ints.h 49)
<<<<<<< HEAD
    osc_isr,
=======
    generic_isr,
>>>>>>> 728258be
    generic_isr,
    uart1_nvic, //uart1_generic_isr,//uart::uart1_isr, // 52 allegedly UART1 (http://e2e.ti.com/support/wireless_connectivity/proprietary_sub_1_ghz_simpliciti/f/156/t/662981?CC1312R-UART1-can-t-work-correctly-in-sensor-oad-cc1312lp-example-on-both-cc1312-launchpad-and-cc1352-launchpad)
    generic_isr,
];

#[no_mangle]
pub unsafe extern "C" fn init() {
    let mut current_block;
    let mut p_src: *mut u32;
    let mut p_dest: *mut u32;

    // Move the relocate segment. This assumes it is located after the text
    // segment, which is where the storm linker file puts it
    p_src = &mut _etext as (*mut u32);
    p_dest = &mut _srelocate as (*mut u32);
    if p_src != p_dest {
        current_block = 1;
    } else {
        current_block = 2;
    }
    'loop1: loop {
        if current_block == 1 {
            if !(p_dest < &mut _erelocate as (*mut u32)) {
                current_block = 2;
                continue;
            }
            *{
                let _old = p_dest;
                p_dest = p_dest.offset(1isize);
                _old
            } = *{
                let _old = p_src;
                p_src = p_src.offset(1isize);
                _old
            };
            current_block = 1;
        } else {
            p_dest = &mut _szero as (*mut u32);
            break;
        }
    }
    'loop3: loop {
        if !(p_dest < &mut _ezero as (*mut u32)) {
            break;
        }
        *{
            let _old = p_dest;
            p_dest = p_dest.offset(1isize);
            _old
        } = 0u32;
    }

    setup::perform();
    nvic::enable_all();
}<|MERGE_RESOLUTION|>--- conflicted
+++ resolved
@@ -1,16 +1,8 @@
 use cortexm4::{
-<<<<<<< HEAD
-    disable_specific_nvic, enter_kernel_space, generic_isr, hard_fault_handler, nvic, svc_handler,
-    systick_handler,
-};
-use setup;
-=======
     disable_specific_nvic, generic_isr, hard_fault_handler, nvic, set_privileged_thread,
     stash_process_state, svc_handler, systick_handler,
 };
-
-use events::set_event_flag_from_isr;
->>>>>>> 728258be
+use setup;
 
 extern "C" {
     // Symbols defined in the linker file
@@ -26,17 +18,7 @@
     fn _estack();
 }
 
-<<<<<<< HEAD
-use events;
-macro_rules! generic_isr {
-    ($label:tt, $priority:expr) => {
-        #[cfg(target_os = "none")]
-        unsafe extern "C" fn $label() {
-            enter_kernel_space();
-            events::set_event_flag($priority);
-            disable_specific_nvic();
-=======
-use event_priority;
+use events::set_event_flag_from_isr;
 macro_rules! generic_isr {
     ($label:tt, $priority:expr) => {
         #[cfg(target_os = "none")]
@@ -46,7 +28,6 @@
             set_event_flag_from_isr($priority);
             disable_specific_nvic();
             set_privileged_thread();
->>>>>>> 728258be
         }
     };
 }
@@ -54,28 +35,6 @@
 macro_rules! custom_isr {
     ($label:tt, $priority:expr, $isr:ident) => {
         #[cfg(target_os = "none")]
-<<<<<<< HEAD
-        unsafe extern "C" fn $label() {
-            enter_kernel_space();
-            events::set_event_flag($priority);
-            $isr();
-            //nvic not disabled - it is the responsibility of $isr to determine
-        }
-    };
-}
-
-generic_isr!(gpio_nvic, events::EVENT_PRIORITY::GPIO);
-generic_isr!(i2c0_nvic, events::EVENT_PRIORITY::I2C0);
-generic_isr!(aon_rtc_nvic, events::EVENT_PRIORITY::AON_RTC);
-generic_isr!(rfc_cpe0_isr, events::EVENT_PRIORITY::RF_CORE_CPE0);
-generic_isr!(rfc_cpe1_isr, events::EVENT_PRIORITY::RF_CORE_CPE1);
-generic_isr!(rfc_hw_isr, events::EVENT_PRIORITY::RF_CORE_HW);
-generic_isr!(rfc_cmd_ack_isr, events::EVENT_PRIORITY::RF_CMD_ACK);
-generic_isr!(osc_isr, events::EVENT_PRIORITY::OSC);
-use uart::{uart0_isr, uart1_isr};
-custom_isr!(uart0_nvic, events::EVENT_PRIORITY::UART0, uart0_isr);
-custom_isr!(uart1_nvic, events::EVENT_PRIORITY::UART1, uart1_isr);
-=======
         #[naked]
         unsafe extern "C" fn $label() {
             stash_process_state();
@@ -86,14 +45,18 @@
     };
 }
 
-generic_isr!(gpio_nvic, event_priority::EVENT_PRIORITY::GPIO);
-generic_isr!(i2c0_nvic, event_priority::EVENT_PRIORITY::I2C0);
-generic_isr!(aon_rtc_nvic, event_priority::EVENT_PRIORITY::AON_RTC);
-
+use event_priority::EVENT_PRIORITY;
+generic_isr!(gpio_nvic, EVENT_PRIORITY::GPIO);
+generic_isr!(i2c0_nvic, EVENT_PRIORITY::I2C0);
+generic_isr!(aon_rtc_nvic, EVENT_PRIORITY::AON_RTC);
+generic_isr!(rfc_cpe0_isr, EVENT_PRIORITY::RF_CORE_CPE0);
+generic_isr!(rfc_cpe1_isr, EVENT_PRIORITY::RF_CORE_CPE1);
+generic_isr!(rfc_hw_isr, EVENT_PRIORITY::RF_CORE_HW);
+generic_isr!(rfc_cmd_ack_isr, EVENT_PRIORITY::RF_CMD_ACK);
+generic_isr!(osc_isr, EVENT_PRIORITY::OSC);
 use uart::{uart0_isr, uart1_isr};
-custom_isr!(uart0_nvic, event_priority::EVENT_PRIORITY::UART0, uart0_isr);
-custom_isr!(uart1_nvic, event_priority::EVENT_PRIORITY::UART1, uart1_isr);
->>>>>>> 728258be
+custom_isr!(uart0_nvic, EVENT_PRIORITY::UART0, uart0_isr);
+custom_isr!(uart1_nvic, EVENT_PRIORITY::UART1, uart1_isr);
 
 unsafe extern "C" fn unhandled_interrupt() {
     'loop0: loop {}
@@ -121,11 +84,7 @@
     systick_handler,     // Systick
     gpio_nvic,           // GPIO Int handler
     i2c0_nvic,           // I2C0
-<<<<<<< HEAD
     rfc_cpe1_isr,        // RF Core Command & Packet Engine 1
-=======
-    generic_isr,         // RF Core Command & Packet Engine 1
->>>>>>> 728258be
     generic_isr,         // AON SpiSplave Rx, Tx and CS
     aon_rtc_nvic,        // AON RTC
     uart0_nvic,          // UART0 Rx and Tx
@@ -159,11 +118,7 @@
     generic_isr, // AUX ADC new sample or ADC DMA
     // done, ADC underflow, ADC overflow
     generic_isr, // TRNG event (hw_ints.h 49)
-<<<<<<< HEAD
     osc_isr,
-=======
-    generic_isr,
->>>>>>> 728258be
     generic_isr,
     uart1_nvic, //uart1_generic_isr,//uart::uart1_isr, // 52 allegedly UART1 (http://e2e.ti.com/support/wireless_connectivity/proprietary_sub_1_ghz_simpliciti/f/156/t/662981?CC1312R-UART1-can-t-work-correctly-in-sensor-oad-cc1312lp-example-on-both-cc1312-launchpad-and-cc1352-launchpad)
     generic_isr,
