#![feature(const_fn, used, untagged_unions)]
#![no_std]
#![crate_name = "cc26x2"]
#![crate_type = "rlib"]
extern crate cortexm4;
#[allow(unused_imports)]
#[macro_use]
extern crate kernel;
#[macro_use]
extern crate bitfield;
extern crate fixedvec;

pub mod aon;
pub mod aux;
pub mod chip;
pub mod commands;
pub mod crt1;
<<<<<<< HEAD
pub mod osc;
pub mod oscfh;
=======
pub mod gpio;
pub mod i2c;
pub mod ioc;
pub mod peripheral_interrupts;
>>>>>>> a8bf2281
pub mod prcm;
pub mod rat;
pub mod rfc;
pub mod rtc;
<<<<<<< HEAD
pub mod i2c;
// pub mod setup;
#[allow(unused, unused_mut)]
=======
pub mod trng;
pub mod uart;

>>>>>>> a8bf2281
pub use crt1::init;<|MERGE_RESOLUTION|>--- conflicted
+++ resolved
@@ -1,4 +1,4 @@
-#![feature(const_fn, used, untagged_unions)]
+#![feature(const_fn, untagged_unions, used)]
 #![no_std]
 #![crate_name = "cc26x2"]
 #![crate_type = "rlib"]
@@ -15,26 +15,17 @@
 pub mod chip;
 pub mod commands;
 pub mod crt1;
-<<<<<<< HEAD
 pub mod osc;
 pub mod oscfh;
-=======
 pub mod gpio;
 pub mod i2c;
 pub mod ioc;
 pub mod peripheral_interrupts;
->>>>>>> a8bf2281
 pub mod prcm;
 pub mod rat;
 pub mod rfc;
 pub mod rtc;
-<<<<<<< HEAD
-pub mod i2c;
-// pub mod setup;
-#[allow(unused, unused_mut)]
-=======
 pub mod trng;
 pub mod uart;
 
->>>>>>> a8bf2281
 pub use crt1::init;